package agent

import (
	"context"
	"time"
)

type (
	// ClusterMember is the representation of an agent inside a cluster.
	ClusterMember struct {
		IPAddress  string
		Port       string
		NodeName   string
		NodeRole   string
		EdgeKeySet bool
	}

	// ContainerPlatform represent the platform on which the agent is running (Docker, Kubernetes)
	ContainerPlatform int

	// DockerEngineStatus represent the status of a Docker runtime (standalone or swarm)
	DockerEngineStatus int

	// DockerNodeRole represent the role of a Docker swarm node
	DockerNodeRole int

	// DockerRuntimeConfiguration represents the runtime configuration of an agent running on the Docker platform
	DockerRuntimeConfiguration struct {
		EngineStatus DockerEngineStatus
		Leader       bool
		NodeRole     DockerNodeRole
	}

	// EdgeStackConfig represent an Edge stack config
	EdgeStackConfig struct {
		Name        string
		FileContent string
	}

	// HostInfo is the representation of the collection of host information
	HostInfo struct {
		PCIDevices    []PciDevice
		PhysicalDisks []PhysicalDisk
	}

	// KubernetesRuntimeConfiguration represents the runtime configuration of an agent running on the Kubernetes platform
	KubernetesRuntimeConfiguration struct{}

	// AgentMetadata is the representation of the metadata object used to decorate
	// all the objects in the response of a Docker aggregated resource request.
	Metadata struct {
		Agent struct {
			NodeName string `json:"NodeName"`
		} `json:"Agent"`
	}

	// Options are the options used to start an agent.
	Options struct {
		AssetsPath            string
		AgentServerAddr       string
		AgentServerPort       string
		AgentSecurityShutdown time.Duration
		ClusterAddress        string
<<<<<<< HEAD
		ClusterProbeTimeout   time.Duration
		ClusterProbeInterval  time.Duration
=======
		DataPath              string
>>>>>>> 0f652836
		SharedSecret          string
		EdgeMode              bool
		EdgeKey               string
		EdgeID                string
		EdgeServerAddr        string
		EdgeServerPort        string
		EdgeInactivityTimeout string
		EdgeInsecurePoll      bool
		EdgeTunnel            bool
		LogLevel              string
	}

	// PciDevice is the representation of a physical pci device on a host
	PciDevice struct {
		Vendor string
		Name   string
	}

	// PhysicalDisk is the representation of a physical disk on a host
	PhysicalDisk struct {
		Vendor string
		Size   uint64
	}

	// RuntimeConfiguration represent the configuration of an agent during runtime
	RuntimeConfiguration struct {
		AgentPort               string
		EdgeKeySet              bool
		NodeName                string
		DockerConfiguration     DockerRuntimeConfiguration
		KubernetesConfiguration KubernetesRuntimeConfiguration
	}

	// Schedule represents a script that can be scheduled on the underlying host
	Schedule struct {
		ID             int
		CronExpression string
		Script         string
		Version        int
		CollectLogs    bool
	}

	// TunnelConfig contains all the required information for the agent to establish
	// a reverse tunnel to a Portainer instance
	TunnelConfig struct {
		ServerAddr       string
		ServerFingerpint string
		RemotePort       string
		LocalAddr        string
		Credentials      string
	}

	// ClusterService is used to manage a cluster of agents.
	ClusterService interface {
		Create(advertiseAddr string, joinAddr []string, probeTimeout, probeInterval time.Duration) error
		Members() []ClusterMember
		Leave()
		GetMemberByRole(role DockerNodeRole) *ClusterMember
		GetMemberByNodeName(nodeName string) *ClusterMember
		GetMemberWithEdgeKeySet() *ClusterMember
		GetRuntimeConfiguration() *RuntimeConfiguration
		UpdateRuntimeConfiguration(runtimeConfiguration *RuntimeConfiguration) error
	}

	// DigitalSignatureService is used to validate digital signatures.
	DigitalSignatureService interface {
		IsAssociated() bool
		VerifySignature(signature, key string) (bool, error)
	}

	// DockerInfoService is used to retrieve information from a Docker environment.
	DockerInfoService interface {
		GetRuntimeConfigurationFromDockerEngine() (*RuntimeConfiguration, error)
		GetContainerIpFromDockerEngine(containerName string, ignoreNonSwarmNetworks bool) (string, error)
		GetServiceNameFromDockerEngine(containerName string) (string, error)
	}

	Deployer interface {
		Deploy(ctx context.Context, name string, filePaths []string, prune bool) error
		Remove(ctx context.Context, name string, filePaths []string) error
	}

	// KubernetesInfoService is used to retrieve information from a Kubernetes environment.
	KubernetesInfoService interface {
		GetInformationFromKubernetesCluster() (*RuntimeConfiguration, error)
	}

	// OptionParser is used to parse options.
	OptionParser interface {
		Options() (*Options, error)
	}

	// ReverseTunnelClient is used to create a reverse proxy tunnel when
	// the agent is started in Edge mode.
	ReverseTunnelClient interface {
		CreateTunnel(config TunnelConfig) error
		CloseTunnel() error
		IsTunnelOpen() bool
	}

	// Scheduler is used to manage schedules
	Scheduler interface {
		Schedule(schedules []Schedule) error
	}

	// SystemService is used to get info about the host
	SystemService interface {
		GetDiskInfo() ([]PhysicalDisk, error)
		GetPciDevices() ([]PciDevice, error)
	}
)

const (
	// Version represents the version of the agent.
	Version = "2.12.0"
	// APIVersion represents the version of the agent's API.
	APIVersion = "2"
	// DefaultAgentAddr is the default address used by the Agent API server.
	DefaultAgentAddr = "0.0.0.0"
	// DefaultAgentPort is the default port exposed by the Agent API server.
	DefaultAgentPort = "9001"
	// DefaultLogLevel is the default logging level.
	DefaultLogLevel = "INFO"
	// DefaultAgentSecurityShutdown is the default time after which the API server will shutdown if not associated with a Portainer instance
	DefaultAgentSecurityShutdown = "72h"
	// DefaultEdgeSecurityShutdown is the default time after which the Edge server will shutdown if no key is specified
	DefaultEdgeSecurityShutdown = 15
	// DefaultEdgeServerAddr is the default address used by the Edge server.
	DefaultEdgeServerAddr = "0.0.0.0"
	// DefaultEdgeServerPort is the default port exposed by the Edge server.
	DefaultEdgeServerPort = "80"
	// DefaultEdgePollInterval is the default interval used to poll Edge information from a Portainer instance.
	DefaultEdgePollInterval = "5s"
	// DefaultEdgeSleepInterval is the default interval after which the agent will close the tunnel if no activity.
	DefaultEdgeSleepInterval = "5m"
	// DefaultConfigCheckInterval is the default interval used to check if node config changed
	DefaultConfigCheckInterval = "5s"
	// SupportedDockerAPIVersion is the minimum Docker API version supported by the agent.
	SupportedDockerAPIVersion = "1.24"
	// DefaultClusterProbeTimeout is the default member list ping probe timeout.
	DefaultClusterProbeTimeout = "500ms"
	// DefaultClusterProbeInterval is the interval for repeating failed node checks.
	DefaultClusterProbeInterval = "1s"
	// HTTPTargetHeaderName is the name of the header used to specify a target node.
	HTTPTargetHeaderName = "X-PortainerAgent-Target"
	// HTTPEdgeIdentifierHeaderName is the name of the header used to specify the Docker identifier associated to
	// an Edge agent.
	HTTPEdgeIdentifierHeaderName = "X-PortainerAgent-EdgeID"
	// HTTPManagerOperationHeaderName is the name of the header used to specify that
	// a request must target a manager node.
	HTTPManagerOperationHeaderName = "X-PortainerAgent-ManagerOperation"
	// HTTPSignatureHeaderName is the name of the header containing the digital signature
	// of a Portainer instance.
	HTTPSignatureHeaderName = "X-PortainerAgent-Signature"
	// HTTPPublicKeyHeaderName is the name of the header containing the public key
	// of a Portainer instance.
	HTTPPublicKeyHeaderName = "X-PortainerAgent-PublicKey"
	// HTTPResponseAgentHeaderName is the name of the header that is automatically added
	// to each agent response.
	HTTPResponseAgentHeaderName = "Portainer-Agent"
	// HTTPKubernetesSATokenHeaderName represent the name of the header containing a Kubernetes SA token
	HTTPKubernetesSATokenHeaderName = "X-PortainerAgent-SA-Token"
	// HTTPResponseAgentApiVersion is the name of the header that will have the
	// Portainer Agent API Version.
	HTTPResponseAgentApiVersion = "Portainer-Agent-API-Version"
	// HTTPResponseAgentPlatform is the name of the header that will have the Portainer agent platform
	HTTPResponseAgentPlatform = "Portainer-Agent-Platform"
	// PortainerAgentSignatureMessage is the unhashed content that is signed by the Portainer instance.
	// It is used by the agent during the signature verification process.
	PortainerAgentSignatureMessage = "Portainer-App"
	// ResponseMetadataKey is the JSON field used to store any Portainer related information in
	// response objects.
	ResponseMetadataKey = "Portainer"
	// TLSCertPath is the default path to the TLS certificate file.
	TLSCertPath = "cert.pem"
	// TLSKeyPath is the default path to the TLS key file.
	TLSKeyPath = "key.pem"
	// HostRoot is the folder mapping to the underlying host filesystem that is mounted inside the container.
	HostRoot = "/host"
	// DefaultDataPath is the default folder where the data associated to the agent is persisted.
	DefaultDataPath = "/data"
	// ScheduleScriptDirectory is the folder where schedules are saved on the host
	ScheduleScriptDirectory = "/opt/portainer/scripts"
	// EdgeKeyFile is the name of the file used to persist the Edge key associated to the agent.
	EdgeKeyFile = "agent_edge_key"
	// DefaultAssetsPath is the default path of the binaries
	DefaultAssetsPath = "/app"
	// EdgeStackFilesPath is the path where edge stack files are saved
	EdgeStackFilesPath = "/tmp/edge_stacks"
	// EdgeStackQueueSleepInterval is the interval used to check if there's an Edge stack to deploy
	EdgeStackQueueSleepInterval = "5s"
	// KubernetesServiceHost is the environment variable name of the kubernetes API server host
	KubernetesServiceHost = "KUBERNETES_SERVICE_HOST"
	// KubernetesServicePortHttps is the environment variable of the kubernetes API server https port
	KubernetesServicePortHttps = "KUBERNETES_SERVICE_PORT_HTTPS"
)

const (
	_ ContainerPlatform = iota
	// PlatformDocker represent the Docker platform (Standalone/Swarm)
	PlatformDocker
	// PlatformKubernetes represent the Kubernetes platform
	PlatformKubernetes
	// PlatformPodman represent the Podman platform (Standalone)
	PlatformPodman
)

const (
	_ DockerEngineStatus = iota
	// EngineStatusStandalone represent a standalone Docker environment
	EngineStatusStandalone
	// EngineStatusSwarm represent a Docker swarm environment
	EngineStatusSwarm
)

const (
	_ DockerNodeRole = iota
	// NodeRoleManager represent a Docker swarm manager node role
	NodeRoleManager
	// NodeRoleWorker represent a Docker swarm worker node role
	NodeRoleWorker
)<|MERGE_RESOLUTION|>--- conflicted
+++ resolved
@@ -61,12 +61,9 @@
 		AgentServerPort       string
 		AgentSecurityShutdown time.Duration
 		ClusterAddress        string
-<<<<<<< HEAD
 		ClusterProbeTimeout   time.Duration
 		ClusterProbeInterval  time.Duration
-=======
 		DataPath              string
->>>>>>> 0f652836
 		SharedSecret          string
 		EdgeMode              bool
 		EdgeKey               string
