--- conflicted
+++ resolved
@@ -74,13 +74,10 @@
 		EdgeTunnel            bool
 		HealthCheck           bool
 		LogLevel              string
-<<<<<<< HEAD
 		SharedSecret          string
-=======
 		SSLCert               string
 		SSLKey                string
 		SSLCACert             string
->>>>>>> ff8f0a96
 	}
 
 	// PciDevice is the representation of a physical pci device on a host
