--- conflicted
+++ resolved
@@ -181,11 +181,7 @@
 
 const (
 	// Version represents the version of the agent.
-<<<<<<< HEAD
-	Version = "2.6.1"
-=======
 	Version = "2.7.0"
->>>>>>> 4e7f7944
 	// APIVersion represents the version of the agent's API.
 	APIVersion = "2"
 	// DefaultAgentAddr is the default address used by the Agent API server.
