package main

import (
	"errors"
	"fmt"
	"log"
	gohttp "net/http"
	goos "os"
	"os/signal"
	"syscall"
	"time"

	"github.com/portainer/agent"
	"github.com/portainer/agent/crypto"
	"github.com/portainer/agent/docker"
	"github.com/portainer/agent/edge"
	httpEdge "github.com/portainer/agent/edge/http"
	"github.com/portainer/agent/exec"
	"github.com/portainer/agent/ghw"
	"github.com/portainer/agent/http"
	"github.com/portainer/agent/kubernetes"
	"github.com/portainer/agent/logutils"
	"github.com/portainer/agent/net"
	"github.com/portainer/agent/os"
	cluster "github.com/portainer/agent/serf"
)

func main() {
	// Generic

	options, err := parseOptions()
	if err != nil {
		log.Fatalf("[ERROR] [main] [message: Invalid agent configuration] [error: %s]", err)
	}

	logutils.SetupLogger(options.LogLevel)

	systemService := ghw.NewSystemService(agent.HostRoot)
	containerPlatform := os.DetermineContainerPlatform()
	runtimeConfiguration := &agent.RuntimeConfiguration{
		AgentPort: options.AgentServerPort,
	}

	var clusterService agent.ClusterService
	var dockerInfoService agent.DockerInfoService
	var advertiseAddr string
	var kubeClient *kubernetes.KubeClient

	// !Generic

	// Docker & Podman

	if containerPlatform == agent.PlatformDocker || containerPlatform == agent.PlatformPodman {
		log.Println("[INFO] [main] [message: Agent running on Docker platform]")

		dockerInfoService = docker.NewInfoService()

		runtimeConfiguration, err = dockerInfoService.GetRuntimeConfigurationFromDockerEngine()
		if err != nil {
			log.Fatalf("[ERROR] [main] [message: Unable to retrieve information from Docker] [error: %s]", err)
		}

		runtimeConfiguration.AgentPort = options.AgentServerPort
		log.Printf("[DEBUG] [main] [Member tags: %+v]", runtimeConfiguration)

		clusterMode := false
		if runtimeConfiguration.DockerConfiguration.EngineStatus == agent.EngineStatusSwarm {
			clusterMode = true
			log.Println("[INFO] [main] [message: Agent running on a Swarm cluster node. Running in cluster mode]")
		}

		containerName, err := os.GetHostName()
		if err != nil {
			log.Fatalf("[ERROR] [main] [message: Unable to retrieve container name] [error: %s]", err)
		}

		advertiseAddr, err = dockerInfoService.GetContainerIpFromDockerEngine(containerName, clusterMode)
		if err != nil {
			if containerPlatform == agent.PlatformPodman {
				log.Printf("[WARN] [main] [message: Unable to retrieve local agent IP address, using '%s' instead] [error: %s]", options.AgentServerAddr, err)
				advertiseAddr = options.AgentServerAddr
			} else {
				log.Fatalf("[ERROR] [main] [message: Unable to retrieve local agent IP address] [error: %s]", err)
			}
		}

		if containerPlatform == agent.PlatformDocker && clusterMode {
			clusterService = cluster.NewClusterService(runtimeConfiguration)

			clusterAddr := options.ClusterAddress
			if clusterAddr == "" {
				serviceName, err := dockerInfoService.GetServiceNameFromDockerEngine(containerName)
				if err != nil {
					log.Fatalf("[ERROR] [main] [message: Unable to retrieve agent service name from Docker] [error: %s]", err)
				}

				clusterAddr = fmt.Sprintf("tasks.%s", serviceName)
			}

			// TODO: Workaround. looks like the Docker DNS cannot find any info on tasks.<service_name>
			// sometimes... Waiting a bit before starting the discovery (at least 3 seconds) seems to solve the problem.
			time.Sleep(3 * time.Second)

			joinAddr, err := net.LookupIPAddresses(clusterAddr)
			if err != nil {
				log.Fatalf("[ERROR] [main] [host: %s] [message: Unable to retrieve a list of IP associated to the host] [error: %s]", clusterAddr, err)
			}

			err = clusterService.Create(advertiseAddr, joinAddr)
			if err != nil {
				log.Fatalf("[ERROR] [main] [message: Unable to create cluster] [error: %s]", err)
			}

			log.Printf("[DEBUG] [main] [agent_port: %s] [cluster_address: %s] [advertise_address: %s]", options.AgentServerPort, clusterAddr, advertiseAddr)

			defer clusterService.Leave()
		}
	}

	// !Docker

	// Kubernetes
	var kubernetesDeployer *exec.KubernetesDeployer
	if containerPlatform == agent.PlatformKubernetes {
		log.Println("[INFO] [main] [message: Agent running on Kubernetes platform]")
		kubeClient, err = kubernetes.NewKubeClient()
		if err != nil {
			log.Fatalf("[ERROR] [main] [message: Unable to create Kubernetes client] [error: %s]", err)
		}

		kubernetesDeployer = exec.NewKubernetesDeployer(agent.DockerBinaryPath)

		clusterService = cluster.NewClusterService(runtimeConfiguration)

		advertiseAddr = os.GetKubernetesPodIP()
		if advertiseAddr == "" {
			log.Fatalf("[ERROR] [main] [message: KUBERNETES_POD_IP env var must be specified when running on Kubernetes] [error: %s]", err)
		}

		clusterAddr := options.ClusterAddress
		if clusterAddr == "" {
			clusterAddr = "s-portainer-agent-headless"
		}

		// TODO: Workaround. Kubernetes only adds entries in the DNS for running containers. We need to wait a bit
		// for the container to be considered running by Kubernetes and an entry to be added to the DNS.
		time.Sleep(3 * time.Second)

		joinAddr, err := net.LookupIPAddresses(clusterAddr)
		if err != nil {
			log.Fatalf("[ERROR] [main] [host: %s] [message: Unable to retrieve a list of IP associated to the host] [error: %s]", clusterAddr, err)
		}

		err = clusterService.Create(advertiseAddr, joinAddr)
		if err != nil {
			log.Fatalf("[ERROR] [main] [message: Unable to create cluster] [error: %s]", err)
		}

		log.Printf("[DEBUG] [main] [agent_port: %s] [cluster_address: %s] [advertise_address: %s]", options.AgentServerPort, clusterAddr, advertiseAddr)

		defer clusterService.Leave()
	}
	// !Kubernetes

	// Security

	signatureService := crypto.NewECDSAService(options.SharedSecret)

	if !options.EdgeMode {
		tlsService := crypto.TLSService{}

		err := tlsService.GenerateCertsForHost(advertiseAddr)
		if err != nil {
			log.Fatalf("[ERROR] [main] [message: Unable to generate self-signed certificates] [error: %s]", err)
		}
	}

	// !Security

	// Edge
	var edgeManager *edge.Manager
	if options.EdgeMode {
		edgeManagerParameters := &edge.ManagerParameters{
			Options:           options,
			AdvertiseAddr:     advertiseAddr,
			ClusterService:    clusterService,
			DockerInfoService: dockerInfoService,
			ContainerPlatform: containerPlatform,
		}
		edgeManager = edge.NewManager(edgeManagerParameters)

		edgeKey, err := edge.RetrieveEdgeKey(options.EdgeKey, clusterService)
		if err != nil {
			log.Printf("[ERROR] [main] [message: Unable to retrieve Edge key] [error: %s]", err)
		}

		if edgeKey != "" {
			log.Println("[DEBUG] [main] [message: Edge key found in environment. Associating Edge key]")

			err := edgeManager.SetKey(edgeKey)
			if err != nil {
				log.Fatalf("[ERROR] [main] [message: Unable to associate Edge key] [error: %s]", err)
			}

			err = edgeManager.Start()
			if err != nil {
				log.Fatalf("[ERROR] [main] [message: Unable to start Edge manager] [error: %s]", err)
			}

		} else {
			log.Println("[DEBUG] [main] [message: Edge key not specified. Serving Edge UI]")

			serveEdgeUI(edgeManager, options.EdgeServerAddr, options.EdgeServerPort)
		}
	}

	// !Edge

	// API
	if !options.EdgeAsyncMode {
		config := &http.APIServerConfig{
			Addr:                 options.AgentServerAddr,
			Port:                 options.AgentServerPort,
			SystemService:        systemService,
			ClusterService:       clusterService,
			EdgeManager:          edgeManager,
			SignatureService:     signatureService,
			RuntimeConfiguration: runtimeConfiguration,
			AgentOptions:         options,
			KubeClient:           kubeClient,
			KubernetesDeployer:   kubernetesDeployer,
			ContainerPlatform:    containerPlatform,
		}

		if options.EdgeMode {
			config.Addr = advertiseAddr
		}

<<<<<<< HEAD
		err = startAPIServer(config, options.EdgeMode)
		if err != nil && !errors.Is(err, gohttp.ErrServerClosed) {
			log.Fatalf("[ERROR] [main,http] [message: Unable to start Agent API server] [error: %s]", err)
		}
=======
	err = startAPIServer(config, options.EdgeMode)
	if err != nil && !errors.Is(err, gohttp.ErrServerClosed) {
		log.Fatalf("[ERROR] [main] [message: Unable to start Agent API server] [error: %s]", err)
>>>>>>> 9f81905c
	}
	// !API

	sigs := make(chan goos.Signal, 1)
	signal.Notify(sigs, syscall.SIGINT, syscall.SIGTERM)
	s := <-sigs

	fmt.Printf("[DEBUG] [main] [message: shutting down] [signal: %s]", s)
}

func startAPIServer(config *http.APIServerConfig, edgeMode bool) error {
	server := http.NewAPIServer(config)

	if edgeMode {
		return server.StartUnsecured(edgeMode)
	}

	return server.StartSecured(edgeMode)
}

func parseOptions() (*agent.Options, error) {
	optionParser := os.NewEnvOptionParser()
	return optionParser.Options()
}

func serveEdgeUI(edgeManager *edge.Manager, serverAddr, serverPort string) {
	edgeServer := httpEdge.NewEdgeServer(edgeManager)

	go func() {
		log.Printf("[INFO] [main] [server_address: %s] [server_port: %s] [message: Starting Edge server]", serverAddr, serverPort)

		err := edgeServer.Start(serverAddr, serverPort)
		if err != nil {
			log.Fatalf("[ERROR] [main] [message: Unable to start Edge server] [error: %s]", err)
		}

		log.Println("[INFO] [main] [message: Edge server shutdown]")
	}()

	go func() {
		timer1 := time.NewTimer(agent.DefaultEdgeSecurityShutdown * time.Minute)
		<-timer1.C

		if !edgeManager.IsKeySet() {
			log.Printf("[INFO] [main] [message: Shutting down Edge UI server as no key was specified after %d minutes]", agent.DefaultEdgeSecurityShutdown)
			edgeServer.Shutdown()
		}
	}()
}<|MERGE_RESOLUTION|>--- conflicted
+++ resolved
@@ -236,17 +236,12 @@
 			config.Addr = advertiseAddr
 		}
 
-<<<<<<< HEAD
 		err = startAPIServer(config, options.EdgeMode)
 		if err != nil && !errors.Is(err, gohttp.ErrServerClosed) {
-			log.Fatalf("[ERROR] [main,http] [message: Unable to start Agent API server] [error: %s]", err)
-		}
-=======
-	err = startAPIServer(config, options.EdgeMode)
-	if err != nil && !errors.Is(err, gohttp.ErrServerClosed) {
-		log.Fatalf("[ERROR] [main] [message: Unable to start Agent API server] [error: %s]", err)
->>>>>>> 9f81905c
-	}
+			log.Fatalf("[ERROR] [main] [message: Unable to start Agent API server] [error: %s]", err)
+		}
+	}
+
 	// !API
 
 	sigs := make(chan goos.Signal, 1)
