package main

import (
	"errors"
	"fmt"
<<<<<<< HEAD
	"log"
	"math/rand"
=======
>>>>>>> 31607728
	gohttp "net/http"
	goos "os"
	"os/signal"
	"path"
	"strings"
	"syscall"
	"time"

	"github.com/portainer/agent"
	"github.com/portainer/agent/crypto"
	"github.com/portainer/agent/docker"
	"github.com/portainer/agent/edge"
	httpEdge "github.com/portainer/agent/edge/http"
	"github.com/portainer/agent/edge/registry"
	"github.com/portainer/agent/exec"
	"github.com/portainer/agent/filesystem"
	"github.com/portainer/agent/ghw"
	"github.com/portainer/agent/http"
	"github.com/portainer/agent/kubernetes"
	"github.com/portainer/agent/net"
	"github.com/portainer/agent/os"
	cluster "github.com/portainer/agent/serf"

	"github.com/rs/zerolog"
	"github.com/rs/zerolog/log"
	"github.com/rs/zerolog/pkgerrors"
)

func init() {
	zerolog.ErrorStackFieldName = "stack_trace"
	zerolog.ErrorStackMarshaler = pkgerrors.MarshalStack
	zerolog.TimeFieldFormat = zerolog.TimeFormatUnix

	log.Logger = log.Logger.With().Caller().Stack().Logger()
}

func main() {
	// Generic

	rand.Seed(time.Now().UnixNano())

	options, err := parseOptions()
	if err != nil {
		log.Fatal().Err(err).Msg("invalid agent configuration")
	}

	setLoggingLevel(options.LogLevel)

	if options.EdgeAsyncMode && !options.EdgeMode {
		log.Fatal().Msg("edge Async mode cannot be enabled if Edge Mode is disabled")
	}

	if options.SSLCert != "" && options.SSLKey != "" && options.CertRetryInterval > 0 {
		edge.BlockUntilCertificateIsReady(options.SSLCert, options.SSLKey, options.CertRetryInterval)
	}

	systemService := ghw.NewSystemService(agent.HostRoot)
	containerPlatform := os.DetermineContainerPlatform()
	runtimeConfiguration := &agent.RuntimeConfiguration{
		AgentPort: options.AgentServerPort,
	}

	var clusterService agent.ClusterService
	var dockerInfoService agent.DockerInfoService
	var advertiseAddr string
	var kubeClient *kubernetes.KubeClient
	var nomadConfig agent.NomadConfig

	// !Generic

	// Docker & Podman

	if containerPlatform == agent.PlatformDocker || containerPlatform == agent.PlatformPodman {
		log.Info().Msg("agent running on Docker platform")

		dockerInfoService = docker.NewInfoService()

		runtimeConfiguration, err = dockerInfoService.GetRuntimeConfigurationFromDockerEngine()
		if err != nil {
			log.Fatal().Err(err).Msg("unable to retrieve information from Docker")
		}

		runtimeConfiguration.AgentPort = options.AgentServerPort
		log.Debug().Str("member_tags", fmt.Sprintf("%+v", runtimeConfiguration)).Msg("")

		clusterMode := false
		if runtimeConfiguration.DockerConfiguration.EngineStatus == agent.EngineStatusSwarm {
			clusterMode = true
			log.Info().Msg("agent running on a Swarm cluster node. Running in cluster mode")
		}

		containerName, err := os.GetHostName()
		if err != nil {
			log.Fatal().Err(err).Msg("unable to retrieve container name")
		}

		advertiseAddr, err = dockerInfoService.GetContainerIpFromDockerEngine(containerName, clusterMode)
		if err != nil {
			log.Warn().Str("host_flag", options.AgentServerAddr).Err(err).
				Msg("unable to retrieve agent container IP address, using host flag instead")

			advertiseAddr = options.AgentServerAddr
		}

		if containerPlatform == agent.PlatformDocker && clusterMode {
			clusterService = cluster.NewClusterService(runtimeConfiguration)

			clusterAddr := options.ClusterAddress
			if clusterAddr == "" {
				serviceName, err := dockerInfoService.GetServiceNameFromDockerEngine(containerName)
				if err != nil {
					log.Fatal().Err(err).Msg("unable to retrieve agent service name from Docker")
				}

				clusterAddr = fmt.Sprintf("tasks.%s", serviceName)
			}

			// TODO: Workaround. looks like the Docker DNS cannot find any info on tasks.<service_name>
			// sometimes... Waiting a bit before starting the discovery (at least 3 seconds) seems to solve the problem.
			time.Sleep(3 * time.Second)

			joinAddr, err := net.LookupIPAddresses(clusterAddr)
			if err != nil {
				log.Fatal().Str("host", clusterAddr).Err(err).
					Msg("unable to retrieve a list of IP associated to the host")
			}

			err = clusterService.Create(advertiseAddr, joinAddr, options.ClusterProbeTimeout, options.ClusterProbeInterval)
			if err != nil {
				log.Fatal().Err(err).Msg("unable to create cluster")
			}

			log.Debug().
				Str("agent_port", options.AgentServerPort).
				Str("cluster_address", clusterAddr).
				Str("advertise_address", advertiseAddr).
				Str("probe_timeout", options.ClusterProbeTimeout.String()).
				Str("probe_interval", options.ClusterProbeInterval.String()).
				Msg("")

			defer clusterService.Leave()
		}
	}

	// !Docker

	// Kubernetes
	var kubernetesDeployer *exec.KubernetesDeployer
	if containerPlatform == agent.PlatformKubernetes {
		log.Info().Msg("agent running on Kubernetes platform")

		kubeClient, err = kubernetes.NewKubeClient()
		if err != nil {
			log.Fatal().Err(err).Msg("unable to create Kubernetes client")
		}

		kubernetesDeployer = exec.NewKubernetesDeployer(options.AssetsPath)

		clusterService = cluster.NewClusterService(runtimeConfiguration)

		advertiseAddr = os.GetKubernetesPodIP()
		if advertiseAddr == "" {
			log.Fatal().Err(err).Msg("KUBERNETES_POD_IP env var must be specified when running on Kubernetes")
		}

		clusterAddr := options.ClusterAddress
		if clusterAddr == "" {
			clusterAddr = "s-portainer-agent-headless"
		}

		// TODO: Workaround. Kubernetes only adds entries in the DNS for running containers. We need to wait a bit
		// for the container to be considered running by Kubernetes and an entry to be added to the DNS.
		time.Sleep(3 * time.Second)

		joinAddr, err := net.LookupIPAddresses(clusterAddr)
		if err != nil {
			log.Fatal().Str("host", clusterAddr).Err(err).
				Msg("unable to retrieve a list of IP associated to the host")
		}

		err = clusterService.Create(advertiseAddr, joinAddr, options.ClusterProbeTimeout, options.ClusterProbeInterval)
		if err != nil {
			log.Fatal().Err(err).Msg("unable to create cluster")
		}

		log.Debug().
			Str("agent_port", options.AgentServerPort).
			Str("cluster_address", clusterAddr).
			Str("advertise_address", advertiseAddr).
			Str("probe_timeout", options.ClusterProbeTimeout.String()).
			Str("probe_interval", options.ClusterProbeInterval.String()).
			Msg("")

		defer clusterService.Leave()
	}
	// !Kubernetes

	// Nomad
	if containerPlatform == agent.PlatformNomad {
		advertiseAddr, err = net.GetLocalIP()
		if err != nil {
			log.Fatal().Err(err).Msg("unable to retrieve local IP associated to the agent")
		}

		nomadConfig.NomadAddr = goos.Getenv(agent.NomadAddrEnvVarName)
		if nomadConfig.NomadAddr == "" {
			log.Fatal().Msg("unable to retrieve environment variable NOMAD_ADDR")
		}

		if strings.HasPrefix(nomadConfig.NomadAddr, "https") {
			nomadConfig.NomadTLSEnabled = true

			// Write the TLS certificate into files and update the paths to nomadConfig for Reversy Tunnel API use
			nomadCACertContent := goos.Getenv(agent.NomadCACertContentEnvVarName)
			if len(nomadCACertContent) == 0 {
				log.Fatal().Err(err).Msg("nomad CA Certificate is not exported")
			}

			err = filesystem.WriteFile(options.DataPath, agent.NomadTLSCACertPath, []byte(nomadCACertContent), 0600)
			if err != nil {
				log.Fatal().Err(err).Msg("fail to write the Nomad CA Certificate")
			}

			nomadConfig.NomadCACert = path.Join(options.DataPath, agent.NomadTLSCACertPath)

			nomadClientCertContent := goos.Getenv(agent.NomadClientCertContentEnvVarName)
			if len(nomadClientCertContent) == 0 {
				log.Fatal().Err(err).Msg("Nomad Client Certificate is not exported")
			}

			err = filesystem.WriteFile(options.DataPath, agent.NomadTLSCertPath, []byte(nomadClientCertContent), 0600)
			if err != nil {
				log.Fatal().Err(err).Msg("fail to write the Nomad Client Certificate")
			}

			nomadConfig.NomadClientCert = path.Join(options.DataPath, agent.NomadTLSCertPath)

			nomadClientKeyContent := goos.Getenv(agent.NomadClientKeyContentEnvVarName)
			if len(nomadClientKeyContent) == 0 {
				log.Fatal().Err(err).Msg("Nomad Client Key is not exported")
			}

			err = filesystem.WriteFile(options.DataPath, agent.NomadTLSKeyPath, []byte(nomadClientKeyContent), 0600)
			if err != nil {
				log.Fatal().Err(err).Msg("fail to write the Nomad Client Key")
			}

			nomadConfig.NomadClientKey = path.Join(options.DataPath, agent.NomadTLSKeyPath)

			if _, err := goos.Stat(nomadConfig.NomadCACert); errors.Is(err, goos.ErrNotExist) {
				log.Fatal().Err(err).Msg("unable to locate the Nomad CA Certificate")
			}

			if _, err := goos.Stat(nomadConfig.NomadClientCert); errors.Is(err, goos.ErrNotExist) {
				log.Fatal().Err(err).Msg("unable to locate the Nomad Client Certificate]")
			}

			if _, err := goos.Stat(nomadConfig.NomadClientKey); errors.Is(err, goos.ErrNotExist) {
				log.Fatal().Err(err).Msg("unable to locate the Nomad Client Key")
			}

			// Export the TLS certificates path for Nomad Edge Deployer
			goos.Setenv(agent.NomadCACertEnvVarName, nomadConfig.NomadCACert)
			goos.Setenv(agent.NomadClientCertEnvVarName, nomadConfig.NomadClientCert)
			goos.Setenv(agent.NomadClientKeyEnvVarName, nomadConfig.NomadClientKey)
		}

		nomadConfig.NomadToken = goos.Getenv(agent.NomadTokenEnvVarName)

		log.Debug().
			Str("agent_port", options.AgentServerPort).
			Str("advertise_address", advertiseAddr).
			Str("NomadAddr", nomadConfig.NomadAddr).
			Msg("")
	}
	// !Nomad

	// Security
	signatureService := crypto.NewECDSAService(options.SharedSecret)

	if !options.EdgeMode {
		tlsService := crypto.TLSService{}

		err := tlsService.GenerateCertsForHost(advertiseAddr)
		if err != nil {
			log.Fatal().Err(err).Msg("unable to generate self-signed certificates")
		}
	}

	// !Security

	// Edge
	var edgeManager *edge.Manager
	if options.EdgeMode {
		edgeManagerParameters := &edge.ManagerParameters{
			Options:           options,
			AdvertiseAddr:     advertiseAddr,
			ClusterService:    clusterService,
			DockerInfoService: dockerInfoService,
			ContainerPlatform: containerPlatform,
		}
		edgeManager = edge.NewManager(edgeManagerParameters)

		edgeKey, err := edgeManager.RetrieveEdgeKey(options.EdgeKey, clusterService)
		if err != nil {
			log.Error().Err(err).Msg("unable to retrieve Edge key")
		}

		if edgeKey != "" {
			log.Debug().Msg("edge key found in environment. Associating Edge key")

			err := edgeManager.SetKey(edgeKey)
			if err != nil {
				log.Fatal().Err(err).Msg("unable to associate Edge key")
			}

			err = edgeManager.Start()
			if err != nil {
				log.Fatal().Err(err).Msg("Unable to start Edge manager")
			}
		} else {
			log.Debug().Msg("edge key not specified. Serving Edge UI")
			serveEdgeUI(edgeManager, options.EdgeUIServerAddr, options.EdgeUIServerPort)
		}
	}

	// !Edge

	// API

	config := &http.APIServerConfig{
		Addr:                 options.AgentServerAddr,
		Port:                 options.AgentServerPort,
		SystemService:        systemService,
		ClusterService:       clusterService,
		EdgeManager:          edgeManager,
		SignatureService:     signatureService,
		RuntimeConfiguration: runtimeConfiguration,
		AgentOptions:         options,
		KubeClient:           kubeClient,
		KubernetesDeployer:   kubernetesDeployer,
		ContainerPlatform:    containerPlatform,
		NomadConfig:          nomadConfig,
	}

	if options.EdgeMode {
		config.Addr = advertiseAddr
	}
	err = registry.StartRegistryServer(edgeManager)
	if err != nil {
		log.Fatal().Err(err).Msg("unable to start registry server")
	}

	err = startAPIServer(config, options.EdgeMode)
	if err != nil && !errors.Is(err, gohttp.ErrServerClosed) {
		log.Fatal().Err(err).Msg("unable to start Agent API server")
	}

	// !API

	sigs := make(chan goos.Signal, 1)
	signal.Notify(sigs, syscall.SIGINT, syscall.SIGTERM)
	s := <-sigs

	log.Debug().Stringer("signal", s).Msg("shutting down")
}

func startAPIServer(config *http.APIServerConfig, edgeMode bool) error {
	server := http.NewAPIServer(config)

	return server.Start(edgeMode)
}

func parseOptions() (*agent.Options, error) {
	optionParser := os.NewEnvOptionParser()
	return optionParser.Options()
}

func setLoggingLevel(level string) {
	switch level {
	case "ERROR":
		zerolog.SetGlobalLevel(zerolog.ErrorLevel)
	case "WARN":
		zerolog.SetGlobalLevel(zerolog.WarnLevel)
	case "INFO":
		zerolog.SetGlobalLevel(zerolog.InfoLevel)
	case "DEBUG":
		zerolog.SetGlobalLevel(zerolog.DebugLevel)
	}
}

func serveEdgeUI(edgeManager *edge.Manager, serverAddr, serverPort string) {
	edgeServer := httpEdge.NewEdgeServer(edgeManager)

	go func() {
		log.Info().Str("server_address", serverAddr).Str("server_port", serverPort).Msg("Starting Edge UI server")

		err := edgeServer.Start(serverAddr, serverPort)
		if err != nil {
			log.Fatal().Err(err).Msg("Unable to start Edge server")
		}

		log.Info().Msg("Edge server shutdown")
	}()

	go func() {
		time.Sleep(agent.DefaultEdgeSecurityShutdown * time.Minute)

		if !edgeManager.IsKeySet() {
			log.Info().
				Int("shutdown_minutes", agent.DefaultEdgeSecurityShutdown).
				Msg("Shutting down Edge UI server as no key was specified after shutdown_minutes")

			edgeServer.Shutdown()
		}
	}()
}<|MERGE_RESOLUTION|>--- conflicted
+++ resolved
@@ -3,11 +3,7 @@
 import (
 	"errors"
 	"fmt"
-<<<<<<< HEAD
-	"log"
 	"math/rand"
-=======
->>>>>>> 31607728
 	gohttp "net/http"
 	goos "os"
 	"os/signal"
