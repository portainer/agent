package main

import (
	"fmt"
	"log"
	"time"

	"github.com/portainer/agent"
	"github.com/portainer/agent/crypto"
	"github.com/portainer/agent/docker"
	"github.com/portainer/agent/filesystem"
	"github.com/portainer/agent/ghw"
	"github.com/portainer/agent/http"
	"github.com/portainer/agent/http/client"
	"github.com/portainer/agent/http/tunnel"
	"github.com/portainer/agent/logutils"
	"github.com/portainer/agent/net"
	"github.com/portainer/agent/os"
	cluster "github.com/portainer/agent/serf"
)

func main() {
	// Generic

	options, err := parseOptions()
	if err != nil {
		log.Fatalf("[ERROR] [main,configuration] [message: Invalid agent configuration] [error: %s]", err)
	}

	logutils.SetupLogger(options.LogLevel)

<<<<<<< HEAD
	systemService := ghw.NewSystemService(agent.HostRoot)

	// !Generic

	containerPlatform := os.DetermineContainerPlatform()

	switch containerPlatform {
	case agent.PlatformKubernetes:
	case agent.PlatformDocker:
	}

	// Docker
	// TODO: this is probably useless for Kubernetes

	infoService := docker.InfoService{}
	agentTags, err := retrieveInformationFromDockerEnvironment(&infoService)
=======
	var infoService agent.InfoService = docker.NewInfoService()
	agentTags, err := retrieveInformationFromDockerEnvironment(infoService)
>>>>>>> bdc037d9
	if err != nil {
		log.Fatalf("[ERROR] [main,docker] [message: Unable to retrieve information from Docker] [error: %s]", err)
	}
	agentTags[agent.MemberTagKeyAgentPort] = options.AgentServerPort
	log.Printf("[DEBUG] [main,configuration] [Member tags: %+v]", agentTags)

	clusterMode := false
	if agentTags[agent.MemberTagEngineStatus] == "swarm" {
		clusterMode = true
		log.Println("[INFO] [main] [message: Agent running on a Swarm cluster node. Running in cluster mode]")
	}

	containerName, err := os.GetHostName()
	if err != nil {
		log.Fatalf("[ERROR] [main,os] [message: Unable to retrieve container name] [error: %s]", err)
	}

<<<<<<< HEAD
	// TODO: advertiseAddr cannot be retrieved on Kubernetes as there is no way to guess the container name
	// (not equivalent to os.HostName)
	advertiseAddr := "127.0.0.1"
	if containerPlatform == agent.PlatformDocker {

		advertiseAddr, err = infoService.GetContainerIpFromDockerEngine(containerName)
		if err != nil {
			log.Fatalf("[ERROR] [main,docker] [message: Unable to retrieve local agent IP address] [error: %s]", err)
		}
=======
	advertiseAddr, err := infoService.GetContainerIpFromDockerEngine(containerName, clusterMode)
	if err != nil {
		log.Fatalf("[ERROR] [main,docker] [message: Unable to retrieve local agent IP address] [error: %s]", err)
>>>>>>> bdc037d9
	}

	var clusterService agent.ClusterService
	if clusterMode {
		clusterService = cluster.NewClusterService(agentTags)

		clusterAddr := options.ClusterAddress
		if clusterAddr == "" {
			serviceName, err := infoService.GetServiceNameFromDockerEngine(containerName)
			if err != nil {
				log.Fatalf("[ERROR] [main,docker] [message: Unable to agent service name from Docker] [error: %s]", err)
			}

			clusterAddr = fmt.Sprintf("tasks.%s", serviceName)
		}

		// TODO: Workaround. looks like the Docker DNS cannot find any info on tasks.<service_name>
		// sometimes... Waiting a bit before starting the discovery (at least 3 seconds) seems to solve the problem.
		time.Sleep(3 * time.Second)

		joinAddr, err := net.LookupIPAddresses(clusterAddr)
		if err != nil {
			log.Fatalf("[ERROR] [main,net] [host: %s] [message: Unable to retrieve a list of IP associated to the host] [error: %s]", clusterAddr, err)
		}

		err = clusterService.Create(advertiseAddr, joinAddr)
		if err != nil {
			log.Fatalf("[ERROR] [main,cluster] [message: Unable to create cluster] [error: %s]", err)
		}

		log.Printf("[DEBUG] [main,configuration] [agent_port: %s] [cluster_address: %s] [advertise_address: %s]", options.AgentServerPort, clusterAddr, advertiseAddr)

		defer clusterService.Leave()
	}

	// !Docker

	// Security

	var signatureService agent.DigitalSignatureService
	if !options.EdgeMode {
		signatureService = crypto.NewECDSAService(options.SharedSecret)
		tlsService := crypto.TLSService{}

		err := tlsService.GenerateCertsForHost(advertiseAddr)
		if err != nil {
			log.Fatalf("[ERROR] [main,tls] [message: Unable to generate self-signed certificates] [error: %s]", err)
		}
	}

	// !Security

	// Edge

	var tunnelOperator agent.TunnelOperator
	if options.EdgeMode {
		apiServerAddr := fmt.Sprintf("%s:%s", advertiseAddr, options.AgentServerPort)

		operatorConfig := &tunnel.OperatorConfig{
			APIServerAddr:     apiServerAddr,
			EdgeID:            options.EdgeID,
			PollFrequency:     agent.DefaultEdgePollInterval,
			InactivityTimeout: options.EdgeInactivityTimeout,
			InsecurePoll:      options.EdgeInsecurePoll,
		}

		log.Printf("[DEBUG] [main,edge,configuration] [api_addr: %s] [edge_id: %s] [poll_frequency: %s] [inactivity_timeout: %s] [insecure_poll: %t]", operatorConfig.APIServerAddr, operatorConfig.EdgeID, operatorConfig.PollFrequency, operatorConfig.InactivityTimeout, operatorConfig.InsecurePoll)

		tunnelOperator, err = tunnel.NewTunnelOperator(operatorConfig)
		if err != nil {
			log.Fatalf("[ERROR] [main,edge,rtunnel] [message: Unable to create tunnel operator] [error: %s]", err)
		}

		err := enableEdgeMode(tunnelOperator, clusterService, options)
		if err != nil {
			log.Fatalf("[ERROR] [main,edge,rtunnel] [message: Unable to start agent in Edge mode] [error: %s]", err)
		}
	}

	// !Edge

	// API

	config := &http.APIServerConfig{
		Addr:             options.AgentServerAddr,
		Port:             options.AgentServerPort,
		SystemService:    systemService,
		ClusterService:   clusterService,
		SignatureService: signatureService,
		TunnelOperator:   tunnelOperator,
		AgentTags:        agentTags,
		AgentOptions:     options,
		EdgeMode:         options.EdgeMode,
	}

	if options.EdgeMode {
		config.Addr = advertiseAddr
	}

	err = startAPIServer(config)
	if err != nil {
		log.Fatalf("[ERROR] [main,http] [message: Unable to start Agent API server] [error: %s]", err)
	}

	// !API
}

func startAPIServer(config *http.APIServerConfig) error {
	server := http.NewAPIServer(config)

	if config.EdgeMode {
		return server.StartUnsecured()
	}

	return server.StartSecured()
}

func enableEdgeMode(tunnelOperator agent.TunnelOperator, clusterService agent.ClusterService, options *agent.Options) error {

	edgeKey, err := retrieveEdgeKey(options, clusterService)
	if err != nil {
		return err
	}

	if edgeKey != "" {
		log.Println("[DEBUG] [main,edge] [message: Edge key available. Starting tunnel operator.]")

		err := tunnelOperator.SetKey(edgeKey)
		if err != nil {
			return err
		}

		if clusterService != nil {
			tags := clusterService.GetTags()
			tags[agent.MemberTagEdgeKeySet] = "set"
			err = clusterService.UpdateTags(tags)
			if err != nil {
				return err
			}
		}

		return tunnelOperator.Start()
	}

	log.Println("[DEBUG] [main,edge] [message: Edge key not specified. Serving Edge UI]")
	edgeServer := http.NewEdgeServer(tunnelOperator, clusterService)

	go func() {
		log.Printf("[INFO] [main,edge,http] [server_address: %s] [server_port: %s] [message: Starting Edge server]", options.EdgeServerAddr, options.EdgeServerPort)

		err := edgeServer.Start(options.EdgeServerAddr, options.EdgeServerPort)
		if err != nil {
			log.Fatalf("[ERROR] [main,edge,http] [message: Unable to start Edge server] [error: %s]", err)
		}

		log.Println("[INFO] [main,edge,http] [message: Edge server shutdown]")
	}()

	go func() {
		timer1 := time.NewTimer(agent.DefaultEdgeSecurityShutdown * time.Minute)
		<-timer1.C

		if !tunnelOperator.IsKeySet() {
			log.Printf("[INFO] [main,edge,http] [message: Shutting down Edge UI server as no key was specified after %d minutes]", agent.DefaultEdgeSecurityShutdown)
			edgeServer.Shutdown()
		}
	}()

	return nil
}

func retrieveEdgeKey(options *agent.Options, clusterService agent.ClusterService) (string, error) {
	edgeKey := options.EdgeKey

	if options.EdgeKey != "" {
		log.Println("[INFO] [main,edge] [message: Edge key loaded from options]")
		edgeKey = options.EdgeKey
	}

	if edgeKey == "" {
		var keyRetrievalError error

		edgeKey, keyRetrievalError = retrieveEdgeKeyFromFilesystem()
		if keyRetrievalError != nil {
			return "", keyRetrievalError
		}

		if edgeKey == "" && clusterService != nil {
			edgeKey, keyRetrievalError = retrieveEdgeKeyFromCluster(clusterService)
			if keyRetrievalError != nil {
				return "", keyRetrievalError
			}
		}
	}

	return edgeKey, nil
}

func retrieveEdgeKeyFromFilesystem() (string, error) {
	var edgeKey string

	edgeKeyFilePath := fmt.Sprintf("%s/%s", agent.DataDirectory, agent.EdgeKeyFile)

	keyFileExists, err := filesystem.FileExists(edgeKeyFilePath)
	if err != nil {
		return "", err
	}

	if keyFileExists {
		filesystemKey, err := filesystem.ReadFromFile(edgeKeyFilePath)
		if err != nil {
			return "", err
		}

		log.Println("[INFO] [main,edge] [message: Edge key loaded from the filesystem]")
		edgeKey = string(filesystemKey)
	}

	return edgeKey, nil
}

func retrieveEdgeKeyFromCluster(clusterService agent.ClusterService) (string, error) {
	var edgeKey string

	member := clusterService.GetMemberWithEdgeKeySet()
	if member != nil {
		httpCli := client.NewAPIClient()

		memberAddr := fmt.Sprintf("%s:%s", member.IPAddress, member.Port)
		memberKey, err := httpCli.GetEdgeKey(memberAddr)
		if err != nil {
			log.Printf("[ERROR] [main,edge,http,cluster] [message: Unable to retrieve Edge key from cluster member] [error: %s]", err)
			return "", err
		}

		log.Println("[INFO] [main,edge] [message: Edge key loaded from cluster]")
		edgeKey = memberKey
	}

	return edgeKey, nil
}

func parseOptions() (*agent.Options, error) {
	optionParser := os.NewEnvOptionParser()
	return optionParser.Options()
}

func retrieveInformationFromDockerEnvironment(infoService agent.InfoService) (map[string]string, error) {
	agentTags, err := infoService.GetInformationFromDockerEngine()
	if err != nil {
		return nil, err
	}

	return agentTags, nil
}<|MERGE_RESOLUTION|>--- conflicted
+++ resolved
@@ -29,7 +29,6 @@
 
 	logutils.SetupLogger(options.LogLevel)
 
-<<<<<<< HEAD
 	systemService := ghw.NewSystemService(agent.HostRoot)
 
 	// !Generic
@@ -44,12 +43,8 @@
 	// Docker
 	// TODO: this is probably useless for Kubernetes
 
-	infoService := docker.InfoService{}
-	agentTags, err := retrieveInformationFromDockerEnvironment(&infoService)
-=======
 	var infoService agent.InfoService = docker.NewInfoService()
 	agentTags, err := retrieveInformationFromDockerEnvironment(infoService)
->>>>>>> bdc037d9
 	if err != nil {
 		log.Fatalf("[ERROR] [main,docker] [message: Unable to retrieve information from Docker] [error: %s]", err)
 	}
@@ -67,21 +62,15 @@
 		log.Fatalf("[ERROR] [main,os] [message: Unable to retrieve container name] [error: %s]", err)
 	}
 
-<<<<<<< HEAD
 	// TODO: advertiseAddr cannot be retrieved on Kubernetes as there is no way to guess the container name
 	// (not equivalent to os.HostName)
 	advertiseAddr := "127.0.0.1"
 	if containerPlatform == agent.PlatformDocker {
 
-		advertiseAddr, err = infoService.GetContainerIpFromDockerEngine(containerName)
+		advertiseAddr, err = infoService.GetContainerIpFromDockerEngine(containerName, clusterMode)
 		if err != nil {
 			log.Fatalf("[ERROR] [main,docker] [message: Unable to retrieve local agent IP address] [error: %s]", err)
 		}
-=======
-	advertiseAddr, err := infoService.GetContainerIpFromDockerEngine(containerName, clusterMode)
-	if err != nil {
-		log.Fatalf("[ERROR] [main,docker] [message: Unable to retrieve local agent IP address] [error: %s]", err)
->>>>>>> bdc037d9
 	}
 
 	var clusterService agent.ClusterService
