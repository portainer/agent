package client

import (
	"bytes"
	"encoding/json"
	"errors"
	"fmt"
	"log"
	"net/http"
	"strconv"
	"time"

	"github.com/portainer/agent"
)

<<<<<<< HEAD
// PortainerClient is used to execute HTTP requests against the Portainer API
type PortainerClient struct {
	httpClient      *http.Client
	serverAddress   string
	getEndpointIDFn func() string
	edgeID          string
}

// NewPortainerClient returns a pointer to a new PortainerClient instance
func NewPortainerClient(serverAddress, edgeID string, getEndpointIDFn func() string, insecurePoll bool) *PortainerClient {
	httpCli := &http.Client{
		Timeout: 10 * time.Second,
	}

	if insecurePoll {
		httpCli.Transport = &http.Transport{
			TLSClientConfig: &tls.Config{
				InsecureSkipVerify: true,
			},
		}
	}

	return &PortainerClient{
		serverAddress:   serverAddress,
		getEndpointIDFn: getEndpointIDFn,
		edgeID:          edgeID,
		httpClient:      httpCli,
=======
// PortainerEdgeClient is used to execute HTTP requests against the Portainer API
type PortainerEdgeClient struct {
	httpClient    *http.Client
	serverAddress string
	endpointID    string
	edgeID        string
	agentPlatform agent.ContainerPlatform
}

// NewPortainerEdgeClient returns a pointer to a new PortainerEdgeClient instance
func NewPortainerEdgeClient(serverAddress, endpointID, edgeID string, agentPlatform agent.ContainerPlatform, httpClient *http.Client) *PortainerEdgeClient {
	return &PortainerEdgeClient{
		serverAddress: serverAddress,
		endpointID:    endpointID,
		edgeID:        edgeID,
		agentPlatform: agentPlatform,
		httpClient:    httpClient,
>>>>>>> ff8f0a96
	}
}

func (client *PortainerEdgeClient) SetTimeout(t time.Duration) {
	client.httpClient.Timeout = t
}

func (client *PortainerEdgeClient) GetEnvironmentStatus() (*PollStatusResponse, error) {
	pollURL := fmt.Sprintf("%s/api/endpoints/%s/edge/status", client.serverAddress, client.endpointID)
	req, err := http.NewRequest("GET", pollURL, nil)
	if err != nil {
		return nil, err
	}

	req.Header.Set(agent.HTTPEdgeIdentifierHeaderName, client.edgeID)
	req.Header.Set(agent.HTTPResponseAgentPlatform, strconv.Itoa(int(client.agentPlatform)))

	log.Printf("[DEBUG] [internal,edge,poll] [message: sending agent platform header] [header: %s]", strconv.Itoa(int(client.agentPlatform)))

	resp, err := client.httpClient.Do(req)
	if err != nil {
		return nil, err
	}
	defer resp.Body.Close()

	if resp.StatusCode != http.StatusOK {
		log.Printf("[DEBUG] [internal,edge,poll] [response_code: %d] [message: Poll request failure]", resp.StatusCode)
		return nil, errors.New("short poll request failed")
	}

	var responseData PollStatusResponse
	err = json.NewDecoder(resp.Body).Decode(&responseData)
	if err != nil {
		return nil, err
	}
	return &responseData, nil
}

// GetEdgeStackConfig retrieves the configuration associated to an Edge stack
<<<<<<< HEAD
func (client *PortainerClient) GetEdgeStackConfig(edgeStackID int) (*agent.EdgeStackConfig, error) {
	requestURL := fmt.Sprintf("%s/api/endpoints/%s/edge/stacks/%d", client.serverAddress, client.getEndpointIDFn(), edgeStackID)
=======
func (client *PortainerEdgeClient) GetEdgeStackConfig(edgeStackID int) (*agent.EdgeStackConfig, error) {
	requestURL := fmt.Sprintf("%s/api/endpoints/%s/edge/stacks/%d", client.serverAddress, client.endpointID, edgeStackID)
>>>>>>> ff8f0a96

	req, err := http.NewRequest(http.MethodGet, requestURL, nil)
	if err != nil {
		return nil, err
	}

	req.Header.Set(agent.HTTPEdgeIdentifierHeaderName, client.edgeID)

	resp, err := client.httpClient.Do(req)
	if err != nil {
		return nil, err
	}
	defer resp.Body.Close()

	if resp.StatusCode != http.StatusOK {
		log.Printf("[ERROR] [http,client] [response_code: %d] [message: GetEdgeStackConfig operation failed]", resp.StatusCode)
		return nil, errors.New("GetEdgeStackConfig operation failed")
	}

	var data stackConfigResponse
	err = json.NewDecoder(resp.Body).Decode(&data)
	if err != nil {
		return nil, err
	}

	return &agent.EdgeStackConfig{Name: data.Name, FileContent: data.StackFileContent}, nil
}

// SetEdgeStackStatus updates the status of an Edge stack on the Portainer server
<<<<<<< HEAD
func (client *PortainerClient) SetEdgeStackStatus(edgeStackID, edgeStackStatus int, error string) error {
	endpointID, err := strconv.Atoi(client.getEndpointIDFn())
=======
func (client *PortainerEdgeClient) SetEdgeStackStatus(edgeStackID, edgeStackStatus int, error string) error {
	endpointID, err := strconv.Atoi(client.endpointID)
>>>>>>> ff8f0a96
	if err != nil {
		return err
	}

	payload := setEdgeStackStatusPayload{
		Error:      error,
		Status:     edgeStackStatus,
		EndpointID: endpointID,
	}

	data, err := json.Marshal(payload)
	if err != nil {
		return err
	}

	requestURL := fmt.Sprintf("%s/api/edge_stacks/%d/status", client.serverAddress, edgeStackID)

	req, err := http.NewRequest(http.MethodPut, requestURL, bytes.NewReader(data))
	if err != nil {
		return err
	}

	req.Header.Set(agent.HTTPEdgeIdentifierHeaderName, client.edgeID)

	resp, err := client.httpClient.Do(req)
	if err != nil {
		return err
	}

	defer resp.Body.Close()

	if resp.StatusCode != http.StatusOK {
		log.Printf("[ERROR] [http,client] [response_code: %d] [message: SetEdgeStackStatus operation failed]", resp.StatusCode)
		return errors.New("SetEdgeStackStatus operation failed")
	}

	return nil
}

type logFilePayload struct {
	FileContent string
}

// SendJobLogFile sends the jobID log to the Portainer server
func (client *PortainerEdgeClient) SendJobLogFile(jobID int, fileContent []byte) error {
	payload := logFilePayload{
		FileContent: string(fileContent),
	}

	data, err := json.Marshal(payload)
	if err != nil {
		return err
	}

	requestURL := fmt.Sprintf("%s/api/endpoints/%s/edge/jobs/%d/logs", client.serverAddress, client.getEndpointIDFn(), jobID)

	req, err := http.NewRequest(http.MethodPost, requestURL, bytes.NewReader(data))
	if err != nil {
		return err
	}

	req.Header.Set(agent.HTTPEdgeIdentifierHeaderName, client.edgeID)

	resp, err := client.httpClient.Do(req)
	if err != nil {
		return err
	}

	defer resp.Body.Close()

	if resp.StatusCode != http.StatusOK {
		log.Printf("[ERROR] [http,client] [response_code: %d] [message: SendJobLogFile operation failed]", resp.StatusCode)
		return errors.New("SendJobLogFile operation failed")
	}

	return nil
}<|MERGE_RESOLUTION|>--- conflicted
+++ resolved
@@ -13,53 +13,31 @@
 	"github.com/portainer/agent"
 )
 
-<<<<<<< HEAD
-// PortainerClient is used to execute HTTP requests against the Portainer API
-type PortainerClient struct {
+// PortainerEdgeClient is used to execute HTTP requests against the Portainer API
+type PortainerEdgeClient struct {
 	httpClient      *http.Client
 	serverAddress   string
 	getEndpointIDFn func() string
 	edgeID          string
-}
-
-// NewPortainerClient returns a pointer to a new PortainerClient instance
-func NewPortainerClient(serverAddress, edgeID string, getEndpointIDFn func() string, insecurePoll bool) *PortainerClient {
-	httpCli := &http.Client{
-		Timeout: 10 * time.Second,
-	}
-
-	if insecurePoll {
-		httpCli.Transport = &http.Transport{
-			TLSClientConfig: &tls.Config{
-				InsecureSkipVerify: true,
-			},
-		}
-	}
-
-	return &PortainerClient{
+	agentPlatform   agent.ContainerPlatform
+}
+
+type globalKeyRequest struct {
+	PortainerURL string `json:"portainerURL"`
+}
+
+type globalKeyResponse struct {
+	EndpointID int `json:"endpointID"`
+}
+
+// NewPortainerEdgeClient returns a pointer to a new PortainerEdgeClient instance
+func NewPortainerEdgeClient(serverAddress, edgeID string, getEndpointIDFn func() string, agentPlatform agent.ContainerPlatform, httpClient *http.Client) *PortainerEdgeClient {
+	return &PortainerEdgeClient{
 		serverAddress:   serverAddress,
 		getEndpointIDFn: getEndpointIDFn,
 		edgeID:          edgeID,
-		httpClient:      httpCli,
-=======
-// PortainerEdgeClient is used to execute HTTP requests against the Portainer API
-type PortainerEdgeClient struct {
-	httpClient    *http.Client
-	serverAddress string
-	endpointID    string
-	edgeID        string
-	agentPlatform agent.ContainerPlatform
-}
-
-// NewPortainerEdgeClient returns a pointer to a new PortainerEdgeClient instance
-func NewPortainerEdgeClient(serverAddress, endpointID, edgeID string, agentPlatform agent.ContainerPlatform, httpClient *http.Client) *PortainerEdgeClient {
-	return &PortainerEdgeClient{
-		serverAddress: serverAddress,
-		endpointID:    endpointID,
-		edgeID:        edgeID,
-		agentPlatform: agentPlatform,
-		httpClient:    httpClient,
->>>>>>> ff8f0a96
+		agentPlatform:   agentPlatform,
+		httpClient:      httpClient,
 	}
 }
 
@@ -67,8 +45,43 @@
 	client.httpClient.Timeout = t
 }
 
+func (client *PortainerEdgeClient) GetEnvironmentID() (string, error) {
+	reqBody := &bytes.Buffer{}
+	enc := json.NewEncoder(reqBody)
+
+	enc.Encode(globalKeyRequest{client.serverAddress})
+
+	gkURL := fmt.Sprintf("%s/api/endpoints/global-key", client.serverAddress)
+	req, err := http.NewRequest(http.MethodPost, gkURL, reqBody)
+	if err != nil {
+		return "", err
+	}
+
+	req.Header.Set("Content-Type", "application/json")
+	req.Header.Set(agent.HTTPEdgeIdentifierHeaderName, client.edgeID)
+
+	resp, err := client.httpClient.Do(req)
+	if err != nil {
+		return "", err
+	}
+	defer resp.Body.Close()
+
+	if resp.StatusCode != http.StatusOK {
+		log.Printf("[DEBUG] [edge] [response_code: %d] [message: Global key request failure]", resp.StatusCode)
+		return "", errors.New("global key request failed")
+	}
+
+	var responseData globalKeyResponse
+	err = json.NewDecoder(resp.Body).Decode(&responseData)
+	if err != nil {
+		return "", err
+	}
+
+	return strconv.Itoa(responseData.EndpointID), nil
+}
+
 func (client *PortainerEdgeClient) GetEnvironmentStatus() (*PollStatusResponse, error) {
-	pollURL := fmt.Sprintf("%s/api/endpoints/%s/edge/status", client.serverAddress, client.endpointID)
+	pollURL := fmt.Sprintf("%s/api/endpoints/%s/edge/status", client.serverAddress, client.getEndpointIDFn())
 	req, err := http.NewRequest("GET", pollURL, nil)
 	if err != nil {
 		return nil, err
@@ -95,17 +108,13 @@
 	if err != nil {
 		return nil, err
 	}
+
 	return &responseData, nil
 }
 
 // GetEdgeStackConfig retrieves the configuration associated to an Edge stack
-<<<<<<< HEAD
-func (client *PortainerClient) GetEdgeStackConfig(edgeStackID int) (*agent.EdgeStackConfig, error) {
+func (client *PortainerEdgeClient) GetEdgeStackConfig(edgeStackID int) (*agent.EdgeStackConfig, error) {
 	requestURL := fmt.Sprintf("%s/api/endpoints/%s/edge/stacks/%d", client.serverAddress, client.getEndpointIDFn(), edgeStackID)
-=======
-func (client *PortainerEdgeClient) GetEdgeStackConfig(edgeStackID int) (*agent.EdgeStackConfig, error) {
-	requestURL := fmt.Sprintf("%s/api/endpoints/%s/edge/stacks/%d", client.serverAddress, client.endpointID, edgeStackID)
->>>>>>> ff8f0a96
 
 	req, err := http.NewRequest(http.MethodGet, requestURL, nil)
 	if err != nil {
@@ -135,13 +144,8 @@
 }
 
 // SetEdgeStackStatus updates the status of an Edge stack on the Portainer server
-<<<<<<< HEAD
-func (client *PortainerClient) SetEdgeStackStatus(edgeStackID, edgeStackStatus int, error string) error {
+func (client *PortainerEdgeClient) SetEdgeStackStatus(edgeStackID, edgeStackStatus int, error string) error {
 	endpointID, err := strconv.Atoi(client.getEndpointIDFn())
-=======
-func (client *PortainerEdgeClient) SetEdgeStackStatus(edgeStackID, edgeStackStatus int, error string) error {
-	endpointID, err := strconv.Atoi(client.endpointID)
->>>>>>> ff8f0a96
 	if err != nil {
 		return err
 	}
