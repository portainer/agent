--- conflicted
+++ resolved
@@ -22,7 +22,8 @@
 type PortainerAsyncClient struct {
 	httpClient              *http.Client
 	serverAddress           string
-	getEndpointIDFn         func() portainer.EndpointID
+	setEndpointIDFn         setEndpointIDFn
+	getEndpointIDFn         getEndpointIDFn
 	edgeID                  string
 	agentPlatformIdentifier agent.ContainerPlatform
 	commandTimestamp        *time.Time
@@ -34,11 +35,12 @@
 }
 
 // NewPortainerAsyncClient returns a pointer to a new PortainerAsyncClient instance
-func NewPortainerAsyncClient(serverAddress string, getEndpointIDFn func() portainer.EndpointID, edgeID string, containerPlatform agent.ContainerPlatform, httpClient *http.Client) *PortainerAsyncClient {
+func NewPortainerAsyncClient(serverAddress string, setEIDFn setEndpointIDFn, getEIDFn getEndpointIDFn, edgeID string, containerPlatform agent.ContainerPlatform, httpClient *http.Client) *PortainerAsyncClient {
 	initialCommandTimestamp := time.Date(2000, 1, 1, 0, 0, 0, 0, time.UTC)
 	return &PortainerAsyncClient{
 		serverAddress:           serverAddress,
-		getEndpointIDFn:         getEndpointIDFn,
+		setEndpointIDFn:         setEIDFn,
+		getEndpointIDFn:         getEIDFn,
 		edgeID:                  edgeID,
 		httpClient:              httpClient,
 		agentPlatformIdentifier: containerPlatform,
@@ -103,15 +105,11 @@
 	Version           int
 }
 
-<<<<<<< HEAD
-func (client *PortainerAsyncClient) GetEnvironmentStatus(flags ...string) (*PollStatusResponse, error) {
-=======
 func (client *PortainerAsyncClient) GetEnvironmentID() (portainer.EndpointID, error) {
 	return 0, errors.New("GetEnvironmentID is not available in async mode")
 }
 
-func (client *PortainerAsyncClient) GetEnvironmentStatus() (*PollStatusResponse, error) {
->>>>>>> 91a58194
+func (client *PortainerAsyncClient) GetEnvironmentStatus(flags ...string) (*PollStatusResponse, error) {
 	pollURL := fmt.Sprintf("%s/api/endpoints/edge/async", client.serverAddress)
 
 	payload := AsyncRequest{}
@@ -160,16 +158,13 @@
 	if err != nil {
 		return nil, err
 	}
-<<<<<<< HEAD
 
 	if doSnapshot {
 		client.nextSnapshotRequest.StackStatus = nil
 		client.nextSnapshotRequest.JobsStatus = nil
 	}
 
-	client.endpointID = asyncResponse.EndpointID
-=======
->>>>>>> 91a58194
+	client.setEndpointIDFn(asyncResponse.EndpointID)
 
 	response := &PollStatusResponse{
 		AsyncCommands:    asyncResponse.Commands,
@@ -235,14 +230,9 @@
 	if client.nextSnapshotRequest.StackStatus == nil {
 		client.nextSnapshotRequest.StackStatus = make(map[portainer.EdgeStackID]portainer.EdgeStackStatus)
 	}
-<<<<<<< HEAD
 
 	client.nextSnapshotRequest.StackStatus[portainer.EdgeStackID(edgeStackID)] = portainer.EdgeStackStatus{
-		EndpointID: client.endpointID,
-=======
-	client.nextSnapshotRequest.Snapshot.StackStatus[portainer.EdgeStackID(edgeStackID)] = portainer.EdgeStackStatus{
 		EndpointID: client.getEndpointIDFn(),
->>>>>>> 91a58194
 		Type:       portainer.EdgeStackStatusType(edgeStackStatus),
 		Error:      error,
 	}
