--- conflicted
+++ resolved
@@ -13,11 +13,8 @@
 	"github.com/portainer/agent"
 	portainer "github.com/portainer/portainer/api"
 
-<<<<<<< HEAD
 	lru "github.com/hashicorp/golang-lru"
-=======
 	"github.com/rs/zerolog/log"
->>>>>>> 31607728
 )
 
 // PortainerEdgeClient is used to execute HTTP requests against the Portainer API
