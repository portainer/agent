--- conflicted
+++ resolved
@@ -5,23 +5,17 @@
 	"crypto/x509"
 	"errors"
 	"fmt"
-<<<<<<< HEAD
-	portainer "github.com/portainer/portainer/api"
 	"io/ioutil"
 	"log"
 	"net/http"
 	"strconv"
-=======
-	"io/ioutil"
-	"log"
-	"net/http"
->>>>>>> ff8f0a96
 	"time"
 
 	"github.com/portainer/agent"
 	"github.com/portainer/agent/edge/client"
 	"github.com/portainer/agent/edge/scheduler"
 	"github.com/portainer/agent/edge/stack"
+	portainer "github.com/portainer/portainer/api"
 )
 
 type (
@@ -87,7 +81,6 @@
 	agentPlatform := manager.containerPlatform
 	if manager.containerPlatform == agent.PlatformPodman {
 		agentPlatform = agent.PlatformDocker
-<<<<<<< HEAD
 	}
 
 	endpointID, err := strconv.Atoi(manager.key.EndpointID)
@@ -110,47 +103,13 @@
 	)
 
 	manager.logsManager = scheduler.NewLogsManager(portainerClient)
-=======
-	}
-
-	manager.stackManager = stack.NewStackManager(
-		client.NewPortainerClient(
-			manager.key.PortainerInstanceURL,
-			manager.key.EndpointID,
-			manager.agentOptions.EdgeID,
-			agentPlatform,
-			buildHTTPClient(10, manager.agentOptions),
-		),
-		manager.agentOptions.AssetsPath,
-	)
-
-	manager.logsManager = scheduler.NewLogsManager(
-		client.NewPortainerClient(
-			manager.key.PortainerInstanceURL,
-			manager.key.EndpointID,
-			manager.agentOptions.EdgeID,
-			agentPlatform,
-			buildHTTPClient(10, manager.agentOptions),
-		),
-	)
->>>>>>> ff8f0a96
 	manager.logsManager.Start()
 
 	pollService, err := newPollService(
 		manager.stackManager,
 		manager.logsManager,
 		pollServiceConfig,
-<<<<<<< HEAD
 		portainerClient,
-=======
-		client.NewPortainerClient(
-			manager.key.PortainerInstanceURL,
-			manager.key.EndpointID,
-			manager.agentOptions.EdgeID,
-			agentPlatform,
-			buildHTTPClient(clientDefaultPollTimeout, manager.agentOptions),
-		),
->>>>>>> ff8f0a96
 	)
 	if err != nil {
 		return err
@@ -262,14 +221,10 @@
 		Timeout: time.Duration(timeout) * time.Second,
 	}
 
-<<<<<<< HEAD
-	httpCli.Transport = buildTransport(options)
-=======
 	transport := buildTransport(options)
 	if transport != nil {
 		httpCli.Transport = transport
 	}
->>>>>>> ff8f0a96
 	return httpCli
 }
 
