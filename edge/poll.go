--- conflicted
+++ resolved
@@ -4,26 +4,19 @@
 	"context"
 	"encoding/base64"
 	"fmt"
-<<<<<<< HEAD
 	"io"
 	"io/ioutil"
-=======
->>>>>>> 91a58194
 	"log"
 	"os"
 	"strconv"
 	"strings"
 	"time"
 
-<<<<<<< HEAD
 	"github.com/docker/docker/api/types"
 	"github.com/docker/docker/api/types/container"
 	dockercli "github.com/docker/docker/client"
 	"github.com/docker/docker/pkg/stdcopy"
-=======
 	"github.com/mitchellh/mapstructure"
-
->>>>>>> 91a58194
 	"github.com/portainer/agent"
 	"github.com/portainer/agent/chisel"
 	"github.com/portainer/agent/edge/client"
@@ -59,14 +52,10 @@
 	portainerURL             string
 	tunnelServerAddr         string
 	tunnelServerFingerprint  string
-<<<<<<< HEAD
-	logsManager              *scheduler.LogsManager
 	// TODO: REVIEW
 	// Hack for POC purposes only - to avoid triggering the update process on each poll
 	// This should be replaced by a proper scheduling of the agent update
 	autoUpdateTriggered bool
-=======
->>>>>>> 91a58194
 }
 
 type pollServiceConfig struct {
