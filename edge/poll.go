package edge

import (
	"encoding/base64"
	"github.com/portainer/agent/edge/client"
	"log"
	"strconv"
	"time"

	"github.com/portainer/agent"
	"github.com/portainer/agent/chisel"
	"github.com/portainer/agent/edge/scheduler"
	"github.com/portainer/agent/edge/stack"
	"github.com/portainer/libcrypto"
)

const tunnelActivityCheckInterval = 30 * time.Second

// PollService is used to poll a Portainer instance to retrieve the status associated to the Edge endpoint.
// It is responsible for managing the state of the reverse tunnel (open and closing after inactivity).
// It is also responsible for retrieving the data associated to Edge stacks and schedules.
type PollService struct {
	apiServerAddr           string
	pollIntervalInSeconds   float64
	inactivityTimeout       time.Duration
	edgeID                  string
	portainerClient         client.PortainerClient
	tunnelClient            agent.ReverseTunnelClient
	scheduleManager         agent.Scheduler
	lastActivity            time.Time
	refreshSignal           chan struct{}
	edgeStackManager        *stack.StackManager
	portainerURL            string
	endpointID              string
	tunnelServerAddr        string
	tunnelServerFingerprint string
	logsManager             *scheduler.LogsManager
}

type pollServiceConfig struct {
	APIServerAddr           string
	EdgeID                  string
	InactivityTimeout       string
	PollFrequency           string
	TunnelCapability        bool
	PortainerURL            string
	EndpointID              string
	TunnelServerAddr        string
	TunnelServerFingerprint string
	EdgeAsyncMode           bool
}

// newPollService returns a pointer to a new instance of PollService
// if TunnelCapability is disabled, it will only poll for Edge stacks and schedule without managing reverse tunnels.
func newPollService(edgeStackManager *stack.StackManager, logsManager *scheduler.LogsManager, config *pollServiceConfig, portainerClient client.PortainerClient) (*PollService, error) {
	pollFrequency, err := time.ParseDuration(config.PollFrequency)
	if err != nil {
		return nil, err
	}

	inactivityTimeout, err := time.ParseDuration(config.InactivityTimeout)
	if err != nil {
		return nil, err
	}

	var tunnel agent.ReverseTunnelClient
	if config.TunnelCapability && !config.EdgeAsyncMode {
		tunnel = chisel.NewClient()
	}

	pollService := &PollService{
		apiServerAddr:           config.APIServerAddr,
		edgeID:                  config.EdgeID,
		pollIntervalInSeconds:   pollFrequency.Seconds(),
		inactivityTimeout:       inactivityTimeout,
		tunnelClient:            tunnel,
		scheduleManager:         scheduler.NewCronManager(),
		refreshSignal:           nil,
		edgeStackManager:        edgeStackManager,
		portainerURL:            config.PortainerURL,
		endpointID:              config.EndpointID,
		tunnelServerAddr:        config.TunnelServerAddr,
		tunnelServerFingerprint: config.TunnelServerFingerprint,
		logsManager:             logsManager,
		portainerClient:         portainerClient,
	}

	return pollService, nil
}

func (service *PollService) resetActivityTimer() {
	if service.tunnelClient != nil && service.tunnelClient.IsTunnelOpen() {
		service.lastActivity = time.Now()
	}
}

// start will start two loops in go routines
// The first loop will poll the Portainer instance for the status of the associated endpoint and create a reverse tunnel
// if needed as well as manage schedules.
// The second loop will check for the last activity of the reverse tunnel and close the tunnel if it exceeds the tunnel
// inactivity duration.
func (service *PollService) start() error {
	if service.refreshSignal != nil {
		return nil
	}

	service.refreshSignal = make(chan struct{})
	service.startStatusPollLoop()
	service.startActivityMonitoringLoop()

	return nil
}

func (service *PollService) stop() error {
	if service.refreshSignal != nil {
		close(service.refreshSignal)
		service.refreshSignal = nil
	}
	return nil
}

func (service *PollService) restartStatusPollLoop() {
	service.stop()
	service.refreshSignal = make(chan struct{})
	service.startStatusPollLoop()
}

func (service *PollService) startStatusPollLoop() error {
	log.Printf("[DEBUG] [edge] [poll_interval_seconds: %f] [server_url: %s] [message: starting Portainer short-polling client]", service.pollIntervalInSeconds, service.portainerURL)

	ticker := time.NewTicker(time.Duration(service.pollIntervalInSeconds) * time.Second)
	go func() {
		for {
			select {
			case <-ticker.C:
				err := service.poll()
				if err != nil {
					log.Printf("[ERROR] [edge] [message: an error occured during short poll] [error: %s]", err)
				}

			case <-service.refreshSignal:
				log.Println("[DEBUG] [edge] [message: shutting down Portainer short-polling client]")
				ticker.Stop()
				return
			}
		}
	}()

	return nil
}

func (service *PollService) startActivityMonitoringLoop() {
	if service.tunnelClient == nil {
		return
	}

	ticker := time.NewTicker(tunnelActivityCheckInterval)
	quit := make(chan struct{})

	log.Printf("[DEBUG] [edge] [monitoring_interval_seconds: %f] [inactivity_timeout: %s] [message: starting activity monitoring loop]", tunnelActivityCheckInterval.Seconds(), service.inactivityTimeout.String())

	go func() {
		for {
			select {
			case <-ticker.C:

				if service.lastActivity.IsZero() {
					continue
				}

				elapsed := time.Since(service.lastActivity)
				log.Printf("[DEBUG] [edge] [tunnel_last_activity_seconds: %f] [message: tunnel activity monitoring]", elapsed.Seconds())

				if service.tunnelClient != nil && service.tunnelClient.IsTunnelOpen() && elapsed.Seconds() > service.inactivityTimeout.Seconds() {

					log.Printf("[INFO] [edge] [tunnel_last_activity_seconds: %f] [message: shutting down tunnel after inactivity period]", elapsed.Seconds())

					err := service.tunnelClient.CloseTunnel()
					if err != nil {
						log.Printf("[ERROR] [edge] [message: unable to shutdown tunnel] [error: %s]", err)
					}
				}

			case <-quit:
				ticker.Stop()
				return
			}
		}
	}()
}

const clientDefaultPollTimeout = 5

func (service *PollService) poll() error {
<<<<<<< HEAD
	responseData, err := service.portainerClient.GetEnvironmentStatus()
=======

	pollURL := fmt.Sprintf("%s/api/endpoints/%s/status", service.portainerURL, service.endpointID)
	req, err := http.NewRequest("GET", pollURL, nil)
	if err != nil {
		return err
	}

	req.Header.Set(agent.HTTPEdgeIdentifierHeaderName, service.edgeID)

	// When the header is not set to PlatformDocker Portainer assumes the platform to be kubernetes.
	// However, Portainer should handle podman agents the same way as docker agents.
	agentPlatformIdentifier := service.containerPlatform
	if service.containerPlatform == agent.PlatformPodman {
		agentPlatformIdentifier = agent.PlatformDocker
	}
	req.Header.Set(agent.HTTPResponseAgentPlatform, strconv.Itoa(int(agentPlatformIdentifier)))

	log.Printf("[DEBUG] [edge] [message: sending agent platform header] [header: %s]", strconv.Itoa(int(agentPlatformIdentifier)))

	resp, err := service.httpClient.Do(req)
	if err != nil {
		return err
	}
	defer resp.Body.Close()

	if resp.StatusCode != http.StatusOK {
		log.Printf("[DEBUG] [edge] [response_code: %d] [message: Poll request failure]", resp.StatusCode)
		return errors.New("short poll request failed")
	}

	var responseData pollStatusResponse
	err = json.NewDecoder(resp.Body).Decode(&responseData)
>>>>>>> 9f81905c
	if err != nil {
		return err
	}

	log.Printf("[DEBUG] [edge] [status: %s] [port: %d] [schedule_count: %d] [checkin_interval_seconds: %f]", responseData.Status, responseData.Port, len(responseData.Schedules), responseData.CheckinInterval)

	if service.tunnelClient != nil {
		if responseData.Status == "IDLE" && service.tunnelClient.IsTunnelOpen() {
			log.Printf("[DEBUG] [edge] [status: %s] [message: Idle status detected, shutting down tunnel]", responseData.Status)

			err := service.tunnelClient.CloseTunnel()
			if err != nil {
				log.Printf("[ERROR] [edge] [message: Unable to shutdown tunnel] [error: %s]", err)
			}
		}

		if responseData.Status == "REQUIRED" && !service.tunnelClient.IsTunnelOpen() {
			log.Println("[DEBUG] [edge] [message: Required status detected, creating reverse tunnel]")

			err := service.createTunnel(responseData.Credentials, responseData.Port)
			if err != nil {
				log.Printf("[ERROR] [edge] [message: Unable to create tunnel] [error: %s]", err)
				return err
			}
		}
	}

	err = service.scheduleManager.Schedule(responseData.Schedules)
	if err != nil {
		log.Printf("[ERROR] [edge] [message: an error occurred during schedule management] [err: %s]", err)
	}

	logsToCollect := []int{}
	for _, schedule := range responseData.Schedules {
		if schedule.CollectLogs {
			logsToCollect = append(logsToCollect, schedule.ID)
		}
	}

	service.logsManager.HandleReceivedLogsRequests(logsToCollect)

<<<<<<< HEAD
	if responseData.CheckinInterval > 0 && responseData.CheckinInterval != service.pollIntervalInSeconds {
		log.Printf("[DEBUG] [internal,edge,poll] [old_interval: %f] [new_interval: %f] [message: updating poll interval]", service.pollIntervalInSeconds, responseData.CheckinInterval)
=======
	if responseData.CheckinInterval != service.pollIntervalInSeconds {
		log.Printf("[DEBUG] [edge] [old_interval: %f] [new_interval: %f] [message: updating poll interval]", service.pollIntervalInSeconds, responseData.CheckinInterval)
>>>>>>> 9f81905c
		service.pollIntervalInSeconds = responseData.CheckinInterval
		service.portainerClient.SetTimeout(time.Duration(responseData.CheckinInterval) * time.Second)
		go service.restartStatusPollLoop()
	}

	if responseData.Stacks != nil {
		stacks := map[int]int{}
		for _, stack := range responseData.Stacks {
			stacks[stack.ID] = stack.Version
		}

		err := service.edgeStackManager.UpdateStacksStatus(stacks)
		if err != nil {
			log.Printf("[ERROR] [edge] [message: an error occurred during stack management] [error: %s]", err)
			return err
		}
	}

	return nil
}

func (service *PollService) createTunnel(encodedCredentials string, remotePort int) error {
	if service.tunnelClient == nil {
		return nil
	}

	decodedCredentials, err := base64.RawStdEncoding.DecodeString(encodedCredentials)
	if err != nil {
		return err
	}

	credentials, err := libcrypto.Decrypt(decodedCredentials, []byte(service.edgeID))
	if err != nil {
		return err
	}

	tunnelConfig := agent.TunnelConfig{
		ServerAddr:       service.tunnelServerAddr,
		ServerFingerpint: service.tunnelServerFingerprint,
		Credentials:      string(credentials),
		RemotePort:       strconv.Itoa(remotePort),
		LocalAddr:        service.apiServerAddr,
	}

	err = service.tunnelClient.CreateTunnel(tunnelConfig)
	if err != nil {
		return err
	}

	service.resetActivityTimer()
	return nil
}<|MERGE_RESOLUTION|>--- conflicted
+++ resolved
@@ -192,42 +192,7 @@
 const clientDefaultPollTimeout = 5
 
 func (service *PollService) poll() error {
-<<<<<<< HEAD
 	responseData, err := service.portainerClient.GetEnvironmentStatus()
-=======
-
-	pollURL := fmt.Sprintf("%s/api/endpoints/%s/status", service.portainerURL, service.endpointID)
-	req, err := http.NewRequest("GET", pollURL, nil)
-	if err != nil {
-		return err
-	}
-
-	req.Header.Set(agent.HTTPEdgeIdentifierHeaderName, service.edgeID)
-
-	// When the header is not set to PlatformDocker Portainer assumes the platform to be kubernetes.
-	// However, Portainer should handle podman agents the same way as docker agents.
-	agentPlatformIdentifier := service.containerPlatform
-	if service.containerPlatform == agent.PlatformPodman {
-		agentPlatformIdentifier = agent.PlatformDocker
-	}
-	req.Header.Set(agent.HTTPResponseAgentPlatform, strconv.Itoa(int(agentPlatformIdentifier)))
-
-	log.Printf("[DEBUG] [edge] [message: sending agent platform header] [header: %s]", strconv.Itoa(int(agentPlatformIdentifier)))
-
-	resp, err := service.httpClient.Do(req)
-	if err != nil {
-		return err
-	}
-	defer resp.Body.Close()
-
-	if resp.StatusCode != http.StatusOK {
-		log.Printf("[DEBUG] [edge] [response_code: %d] [message: Poll request failure]", resp.StatusCode)
-		return errors.New("short poll request failed")
-	}
-
-	var responseData pollStatusResponse
-	err = json.NewDecoder(resp.Body).Decode(&responseData)
->>>>>>> 9f81905c
 	if err != nil {
 		return err
 	}
@@ -269,13 +234,8 @@
 
 	service.logsManager.HandleReceivedLogsRequests(logsToCollect)
 
-<<<<<<< HEAD
 	if responseData.CheckinInterval > 0 && responseData.CheckinInterval != service.pollIntervalInSeconds {
-		log.Printf("[DEBUG] [internal,edge,poll] [old_interval: %f] [new_interval: %f] [message: updating poll interval]", service.pollIntervalInSeconds, responseData.CheckinInterval)
-=======
-	if responseData.CheckinInterval != service.pollIntervalInSeconds {
 		log.Printf("[DEBUG] [edge] [old_interval: %f] [new_interval: %f] [message: updating poll interval]", service.pollIntervalInSeconds, responseData.CheckinInterval)
->>>>>>> 9f81905c
 		service.pollIntervalInSeconds = responseData.CheckinInterval
 		service.portainerClient.SetTimeout(time.Duration(responseData.CheckinInterval) * time.Second)
 		go service.restartStatusPollLoop()
