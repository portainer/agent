package edge

import (
<<<<<<< HEAD
	"context"
	"crypto/tls"
=======
>>>>>>> ff8f0a96
	"encoding/base64"
	"log"
<<<<<<< HEAD
	"net/http"
	"os"
=======
>>>>>>> ff8f0a96
	"strconv"
	"strings"
	"time"

	"github.com/docker/docker/api/types"
	"github.com/docker/docker/api/types/container"
	"github.com/docker/docker/client"
	"github.com/portainer/agent"
	"github.com/portainer/agent/chisel"
	"github.com/portainer/agent/edge/client"
	"github.com/portainer/agent/edge/scheduler"
	"github.com/portainer/agent/edge/stack"
	"github.com/portainer/libcrypto"
)

const (
	clientDefaultPollTimeout    = 5
	tunnelActivityCheckInterval = 30 * time.Second
)

// PollService is used to poll a Portainer instance to retrieve the status associated to the Edge endpoint.
// It is responsible for managing the state of the reverse tunnel (open and closing after inactivity).
// It is also responsible for retrieving the data associated to Edge stacks and schedules.
type PollService struct {
<<<<<<< HEAD
	apiServerAddr           string
	pollIntervalInSeconds   float64
	pollTicker              *time.Ticker
	insecurePoll            bool
	inactivityTimeout       time.Duration
	edgeID                  string
	httpClient              *http.Client
	tunnelClient            agent.ReverseTunnelClient
	scheduleManager         agent.Scheduler
	lastActivity            time.Time
	updateLastActivity      chan struct{}
	startSignal             chan struct{}
	stopSignal              chan struct{}
	edgeStackManager        *stack.StackManager
	portainerURL            string
	endpointID              string
	tunnelServerAddr        string
	tunnelServerFingerprint string
	logsManager             *scheduler.LogsManager
	containerPlatform       agent.ContainerPlatform
	// TODO: REVIEW
	// This is a dirty hack for testing purposes - to prevent multiple update processes
	autoUpdateTriggered bool
=======
	apiServerAddr            string
	pollIntervalInSeconds    float64
	pollTicker               *time.Ticker
	inactivityTimeout        time.Duration
	edgeID                   string
	portainerClient          client.PortainerClient
	tunnelClient             agent.ReverseTunnelClient
	scheduleManager          agent.Scheduler
	lastActivity             time.Time
	updateLastActivitySignal chan struct{}
	startSignal              chan struct{}
	stopSignal               chan struct{}
	edgeStackManager         *stack.StackManager
	portainerURL             string
	endpointID               string
	tunnelServerAddr         string
	tunnelServerFingerprint  string
	logsManager              *scheduler.LogsManager
>>>>>>> ff8f0a96
}

type pollServiceConfig struct {
	APIServerAddr           string
	EdgeID                  string
	InactivityTimeout       string
	PollFrequency           string
	TunnelCapability        bool
	PortainerURL            string
	EndpointID              string
	TunnelServerAddr        string
	TunnelServerFingerprint string
	ContainerPlatform       agent.ContainerPlatform
}

// newPollService returns a pointer to a new instance of PollService, and will start two loops in go routines.
// The first loop will poll the Portainer instance for the status of the associated endpoint and create a reverse tunnel
// if needed as well as manage schedules.
// The second loop will check for the last activity of the reverse tunnel and close the tunnel if it exceeds the tunnel
// inactivity duration.
// If TunnelCapability is disabled, it will only poll for Edge stacks and schedule without managing reverse tunnels.
func newPollService(edgeStackManager *stack.StackManager, logsManager *scheduler.LogsManager, config *pollServiceConfig, portainerClient client.PortainerClient) (*PollService, error) {
	pollFrequency, err := time.ParseDuration(config.PollFrequency)
	if err != nil {
		return nil, err
	}

	inactivityTimeout, err := time.ParseDuration(config.InactivityTimeout)
	if err != nil {
		return nil, err
	}

	pollService := &PollService{
<<<<<<< HEAD
		apiServerAddr:           config.APIServerAddr,
		edgeID:                  config.EdgeID,
		pollIntervalInSeconds:   pollFrequency.Seconds(),
		pollTicker:              time.NewTicker(pollFrequency),
		insecurePoll:            config.InsecurePoll,
		inactivityTimeout:       inactivityTimeout,
		scheduleManager:         scheduler.NewCronManager(),
		updateLastActivity:      make(chan struct{}),
		startSignal:             make(chan struct{}),
		stopSignal:              make(chan struct{}),
		edgeStackManager:        edgeStackManager,
		portainerURL:            config.PortainerURL,
		endpointID:              config.EndpointID,
		tunnelServerAddr:        config.TunnelServerAddr,
		tunnelServerFingerprint: config.TunnelServerFingerprint,
		logsManager:             logsManager,
		containerPlatform:       config.ContainerPlatform,
		autoUpdateTriggered:     false,
=======
		apiServerAddr:            config.APIServerAddr,
		edgeID:                   config.EdgeID,
		pollIntervalInSeconds:    pollFrequency.Seconds(),
		pollTicker:               time.NewTicker(pollFrequency),
		inactivityTimeout:        inactivityTimeout,
		scheduleManager:          scheduler.NewCronManager(),
		updateLastActivitySignal: make(chan struct{}),
		startSignal:              make(chan struct{}),
		stopSignal:               make(chan struct{}),
		edgeStackManager:         edgeStackManager,
		portainerURL:             config.PortainerURL,
		endpointID:               config.EndpointID,
		tunnelServerAddr:         config.TunnelServerAddr,
		tunnelServerFingerprint:  config.TunnelServerFingerprint,
		logsManager:              logsManager,
		portainerClient:          portainerClient,
>>>>>>> ff8f0a96
	}

	if config.TunnelCapability {
		pollService.tunnelClient = chisel.NewClient()
	}

	go pollService.startStatusPollLoop()
	go pollService.startActivityMonitoringLoop()

	return pollService, nil
}

func (service *PollService) resetActivityTimer() {
	if service.tunnelClient != nil && service.tunnelClient.IsTunnelOpen() {
		service.updateLastActivitySignal <- struct{}{}
	}
}

func (service *PollService) Start() {
	service.startSignal <- struct{}{}
}

func (service *PollService) Stop() {
	service.stopSignal <- struct{}{}
}

func (service *PollService) startStatusPollLoop() {
	var pollCh <-chan time.Time

	log.Printf("[DEBUG] [edge] [poll_interval_seconds: %f] [server_url: %s] [message: starting Portainer short-polling client]", service.pollIntervalInSeconds, service.portainerURL)

	for {
		select {
		case <-pollCh:
			err := service.poll()
			if err != nil {
				log.Printf("[ERROR] [edge] [message: an error occured during short poll] [error: %s]", err)
			}
		case <-service.startSignal:
			pollCh = service.pollTicker.C
		case <-service.stopSignal:
			log.Println("[DEBUG] [edge] [message: stopping Portainer short-polling client]")
			pollCh = nil
		}
	}
}

func (service *PollService) startActivityMonitoringLoop() {
	ticker := time.NewTicker(tunnelActivityCheckInterval)

	log.Printf("[DEBUG] [edge] [monitoring_interval_seconds: %f] [inactivity_timeout: %s] [message: starting activity monitoring loop]", tunnelActivityCheckInterval.Seconds(), service.inactivityTimeout.String())

	for {
		select {
		case <-ticker.C:
			if service.lastActivity.IsZero() {
				continue
			}

			elapsed := time.Since(service.lastActivity)
			log.Printf("[DEBUG] [edge] [tunnel_last_activity_seconds: %f] [message: tunnel activity monitoring]", elapsed.Seconds())

			if service.tunnelClient != nil && service.tunnelClient.IsTunnelOpen() && elapsed.Seconds() > service.inactivityTimeout.Seconds() {
				log.Printf("[INFO] [edge] [tunnel_last_activity_seconds: %f] [message: shutting down tunnel after inactivity period]", elapsed.Seconds())

				err := service.tunnelClient.CloseTunnel()
				if err != nil {
					log.Printf("[ERROR] [edge] [message: unable to shutdown tunnel] [error: %s]", err)
				}
			}
		case <-service.updateLastActivitySignal:
			service.lastActivity = time.Now()
		}
	}
}

<<<<<<< HEAD
const clientDefaultPollTimeout = 5

type stackStatus struct {
	ID      int
	Version int
}

type pollStatusResponse struct {
	Status          string           `json:"status"`
	Port            int              `json:"port"`
	Schedules       []agent.Schedule `json:"schedules"`
	CheckinInterval float64          `json:"checkin"`
	Credentials     string           `json:"credentials"`
	Stacks          []stackStatus    `json:"stacks"`
	CheckForUpdate  bool             `json:"checkForUpdate"`
}

func (service *PollService) createHTTPClient(timeout float64) {
	httpCli := &http.Client{
		Timeout: time.Duration(timeout) * time.Second,
	}

	if service.insecurePoll {
		httpCli.Transport = &http.Transport{
			TLSClientConfig: &tls.Config{
				InsecureSkipVerify: true,
			},
		}
	}

	service.httpClient = httpCli
}

=======
>>>>>>> ff8f0a96
func (service *PollService) poll() error {
	environmentStatus, err := service.portainerClient.GetEnvironmentStatus()
	if err != nil {
		return err
	}

	log.Printf("[DEBUG] [edge] [status: %s] [port: %d] [schedule_count: %d] [checkin_interval_seconds: %f]", environmentStatus.Status, environmentStatus.Port, len(environmentStatus.Schedules), environmentStatus.CheckinInterval)

	tunnelErr := service.manageUpdateTunnel(*environmentStatus)
	if tunnelErr != nil {
		return tunnelErr
	}

	service.processSchedules(environmentStatus.Schedules)

	if environmentStatus.CheckinInterval > 0 && environmentStatus.CheckinInterval != service.pollIntervalInSeconds {
		log.Printf("[DEBUG] [edge] [old_interval: %f] [new_interval: %f] [message: updating poll interval]", service.pollIntervalInSeconds, environmentStatus.CheckinInterval)
		service.pollIntervalInSeconds = environmentStatus.CheckinInterval
		service.portainerClient.SetTimeout(time.Duration(environmentStatus.CheckinInterval) * time.Second)
		service.pollTicker.Reset(time.Duration(service.pollIntervalInSeconds) * time.Second)
	}

	stacksErr := service.processStacks(environmentStatus.Stacks)
	if stacksErr != nil {
		return stacksErr
	}

	return nil
}

func (service *PollService) manageUpdateTunnel(environmentStatus client.PollStatusResponse) error {
	if service.tunnelClient == nil {
		return nil
	}

	if environmentStatus.Status == agent.TunnelStatusIdle && service.tunnelClient.IsTunnelOpen() {
		log.Printf("[DEBUG] [edge] [status: %s] [message: Idle status detected, shutting down tunnel]", environmentStatus.Status)

		err := service.tunnelClient.CloseTunnel()
		if err != nil {
			log.Printf("[ERROR] [edge] [message: Unable to shutdown tunnel] [error: %s]", err)
		}
	}

	if environmentStatus.Status == agent.TunnelStatusRequired && !service.tunnelClient.IsTunnelOpen() {
		log.Println("[DEBUG] [edge] [message: Required status detected, creating reverse tunnel]")

		err := service.createTunnel(environmentStatus.Credentials, environmentStatus.Port)
		if err != nil {
			log.Printf("[ERROR] [edge] [message: Unable to create tunnel] [error: %s]", err)
			return err
		}
	}

	// TODO: REVIEW
	// Check the comment for the description of autoUpdateTriggered
	if responseData.CheckForUpdate && !service.autoUpdateTriggered {
		// trigger the update process
		service.autoUpdateTriggered = true

		// TODO: REVIEW
		// Context should be handled properly
		ctx := context.TODO()

		cli, err := client.NewClientWithOpts(client.FromEnv, client.WithVersion(agent.SupportedDockerAPIVersion))
		if err != nil {
			log.Printf("[ERROR] [edge] [message: unable to create Docker client] [error: %s]", err)
			return err
		}
		defer cli.Close()

		_, err = cli.ImagePull(ctx, "deviantony/portainer-updater:latest", types.ImagePullOptions{})
		if err != nil {
			log.Printf("[ERROR] [edge] [message: unable to pull portainer-updater Docker image] [error: %s]", err)
			return err
		}

		// TODO: REVIEW
		// Hardcoded target version for POC
		// Should be retrieved during polling - set by the Portainer instance
		agentTargetVersion := "latest"

		// Agent needs to retrieve its own container name to be passed to the portainer-updater service container

		// Unless overriden, the container hostname is matching the container ID
		// See https://stackoverflow.com/a/38983893

		// portainerAgentContainerID, err := os.Hostname()

		// If the hostname property is set when creating the container
		// we can find ourselves in a situation where the container hostname is set to portainer_agent for example
		// but the container name / container ID is different
		// Therefore the approach of looking up the hostname is not enough.

		// Instead, we do a lookup in the /proc/1/cpuset file inside the container to find the container ID
		// See https://stackoverflow.com/a/63145861 and https://stackoverflow.com/a/25729598

		// TODO: REVIEW
		// This however will only work on Linux systems. I don't know if there is a way to do the same
		// inside a Windows container. In that case, we could fallback to the container hostname approach
		// and explicitly not support setting the hostname property on the agent container on Windows.
		cpuSetFileContent, err := os.ReadFile("/proc/1/cpuset")
		if err != nil {
			log.Printf("[ERROR] [edge] [message: unable to read from /proc/1/cpuset to retrieve agent container name] [error: %s]", err)
			return err
		}

		// The content of that file looks like
		// /docker/<container ID>
		portainerAgentContainerID := strings.TrimPrefix(string(cpuSetFileContent), "/docker/")

		// Create and run the portainer-updater service container
		// docker run --rm -v /var/run/docker.sock:/var/run/docker.sock deviantony/portainer-updater agent-update portainer_agent 2.12.2

		resp, err := cli.ContainerCreate(ctx, &container.Config{
			Image: "deviantony/portainer-updater:latest",
			Cmd:   []string{"agent-update", portainerAgentContainerID, agentTargetVersion},
		}, &container.HostConfig{
			Binds: []string{
				// TODO: REVIEW
				// This implementation will only work on Linux filesystems
				// For Windows, use a named pipe approach
				"/var/run/docker.sock:/var/run/docker.sock",
			},
		}, nil, nil, fmt.Sprintf("portainer-updater-%d", time.Now().Unix()))

		if err != nil {
			log.Printf("[ERROR] [edge] [message: unable to create portainer-updater container] [error: %s]", err)
			return err
		}

		err = cli.ContainerStart(ctx, resp.ID, types.ContainerStartOptions{})
		if err != nil {
			log.Printf("[ERROR] [edge] [message: unable to start portainer-updater container] [error: %s]", err)
			return err
		}

		// TODO: REVIEW
		// Container should be cleaned-up after the operation is completed
		statusCh, errCh := cli.ContainerWait(ctx, resp.ID, container.WaitConditionNotRunning)
		select {
		case err := <-errCh:
			if err != nil {
				log.Printf("[ERROR] [edge] [message: an error occured while waiting for the upgrade of the agent through the portainer-updater service container] [error: %s]", err)
				return err
			}
		case <-statusCh:
		}

	}

	return nil
}

func (service *PollService) createTunnel(encodedCredentials string, remotePort int) error {
	decodedCredentials, err := base64.RawStdEncoding.DecodeString(encodedCredentials)
	if err != nil {
		return err
	}

	credentials, err := libcrypto.Decrypt(decodedCredentials, []byte(service.edgeID))
	if err != nil {
		return err
	}

	tunnelConfig := agent.TunnelConfig{
		LocalAddr:         service.apiServerAddr,
		ServerAddr:        service.tunnelServerAddr,
		ServerFingerprint: service.tunnelServerFingerprint,
		Credentials:       string(credentials),
		RemotePort:        strconv.Itoa(remotePort),
	}

	err = service.tunnelClient.CreateTunnel(tunnelConfig)
	if err != nil {
		return err
	}

	service.resetActivityTimer()
	return nil
}

func (service *PollService) processSchedules(schedules []agent.Schedule) {
	err := service.scheduleManager.Schedule(schedules)
	if err != nil {
		log.Printf("[ERROR] [edge] [message: an error occurred during schedule management] [err: %s]", err)
	}

	logsToCollect := []int{}
	for _, schedule := range schedules {
		if schedule.CollectLogs {
			logsToCollect = append(logsToCollect, schedule.ID)
		}
	}

	service.logsManager.HandleReceivedLogsRequests(logsToCollect)
}

func (service *PollService) processStacks(pollResponseStacks []client.StackStatus) error {
	if pollResponseStacks == nil {
		return nil
	}

	stacks := map[int]int{}
	for _, s := range pollResponseStacks {
		stacks[s.ID] = s.Version
	}

	err := service.edgeStackManager.UpdateStacksStatus(stacks)
	if err != nil {
		log.Printf("[ERROR] [edge] [message: an error occurred during stack management] [error: %s]", err)
		return err
	}
	return nil
}<|MERGE_RESOLUTION|>--- conflicted
+++ resolved
@@ -1,25 +1,18 @@
 package edge
 
 import (
-<<<<<<< HEAD
 	"context"
-	"crypto/tls"
-=======
->>>>>>> ff8f0a96
 	"encoding/base64"
+	"fmt"
 	"log"
-<<<<<<< HEAD
-	"net/http"
 	"os"
-=======
->>>>>>> ff8f0a96
 	"strconv"
 	"strings"
 	"time"
 
 	"github.com/docker/docker/api/types"
 	"github.com/docker/docker/api/types/container"
-	"github.com/docker/docker/client"
+	dockercli "github.com/docker/docker/client"
 	"github.com/portainer/agent"
 	"github.com/portainer/agent/chisel"
 	"github.com/portainer/agent/edge/client"
@@ -37,31 +30,6 @@
 // It is responsible for managing the state of the reverse tunnel (open and closing after inactivity).
 // It is also responsible for retrieving the data associated to Edge stacks and schedules.
 type PollService struct {
-<<<<<<< HEAD
-	apiServerAddr           string
-	pollIntervalInSeconds   float64
-	pollTicker              *time.Ticker
-	insecurePoll            bool
-	inactivityTimeout       time.Duration
-	edgeID                  string
-	httpClient              *http.Client
-	tunnelClient            agent.ReverseTunnelClient
-	scheduleManager         agent.Scheduler
-	lastActivity            time.Time
-	updateLastActivity      chan struct{}
-	startSignal             chan struct{}
-	stopSignal              chan struct{}
-	edgeStackManager        *stack.StackManager
-	portainerURL            string
-	endpointID              string
-	tunnelServerAddr        string
-	tunnelServerFingerprint string
-	logsManager             *scheduler.LogsManager
-	containerPlatform       agent.ContainerPlatform
-	// TODO: REVIEW
-	// This is a dirty hack for testing purposes - to prevent multiple update processes
-	autoUpdateTriggered bool
-=======
 	apiServerAddr            string
 	pollIntervalInSeconds    float64
 	pollTicker               *time.Ticker
@@ -80,7 +48,10 @@
 	tunnelServerAddr         string
 	tunnelServerFingerprint  string
 	logsManager              *scheduler.LogsManager
->>>>>>> ff8f0a96
+	containerPlatform        agent.ContainerPlatform
+	// TODO: REVIEW
+	// This is a dirty hack for testing purposes - to prevent multiple update processes
+	autoUpdateTriggered bool
 }
 
 type pollServiceConfig struct {
@@ -114,26 +85,6 @@
 	}
 
 	pollService := &PollService{
-<<<<<<< HEAD
-		apiServerAddr:           config.APIServerAddr,
-		edgeID:                  config.EdgeID,
-		pollIntervalInSeconds:   pollFrequency.Seconds(),
-		pollTicker:              time.NewTicker(pollFrequency),
-		insecurePoll:            config.InsecurePoll,
-		inactivityTimeout:       inactivityTimeout,
-		scheduleManager:         scheduler.NewCronManager(),
-		updateLastActivity:      make(chan struct{}),
-		startSignal:             make(chan struct{}),
-		stopSignal:              make(chan struct{}),
-		edgeStackManager:        edgeStackManager,
-		portainerURL:            config.PortainerURL,
-		endpointID:              config.EndpointID,
-		tunnelServerAddr:        config.TunnelServerAddr,
-		tunnelServerFingerprint: config.TunnelServerFingerprint,
-		logsManager:             logsManager,
-		containerPlatform:       config.ContainerPlatform,
-		autoUpdateTriggered:     false,
-=======
 		apiServerAddr:            config.APIServerAddr,
 		edgeID:                   config.EdgeID,
 		pollIntervalInSeconds:    pollFrequency.Seconds(),
@@ -150,7 +101,8 @@
 		tunnelServerFingerprint:  config.TunnelServerFingerprint,
 		logsManager:              logsManager,
 		portainerClient:          portainerClient,
->>>>>>> ff8f0a96
+		containerPlatform:        config.ContainerPlatform,
+		autoUpdateTriggered:      false,
 	}
 
 	if config.TunnelCapability {
@@ -227,42 +179,6 @@
 	}
 }
 
-<<<<<<< HEAD
-const clientDefaultPollTimeout = 5
-
-type stackStatus struct {
-	ID      int
-	Version int
-}
-
-type pollStatusResponse struct {
-	Status          string           `json:"status"`
-	Port            int              `json:"port"`
-	Schedules       []agent.Schedule `json:"schedules"`
-	CheckinInterval float64          `json:"checkin"`
-	Credentials     string           `json:"credentials"`
-	Stacks          []stackStatus    `json:"stacks"`
-	CheckForUpdate  bool             `json:"checkForUpdate"`
-}
-
-func (service *PollService) createHTTPClient(timeout float64) {
-	httpCli := &http.Client{
-		Timeout: time.Duration(timeout) * time.Second,
-	}
-
-	if service.insecurePoll {
-		httpCli.Transport = &http.Transport{
-			TLSClientConfig: &tls.Config{
-				InsecureSkipVerify: true,
-			},
-		}
-	}
-
-	service.httpClient = httpCli
-}
-
-=======
->>>>>>> ff8f0a96
 func (service *PollService) poll() error {
 	environmentStatus, err := service.portainerClient.GetEnvironmentStatus()
 	if err != nil {
@@ -290,6 +206,111 @@
 		return stacksErr
 	}
 
+	// TODO: REVIEW
+	// Check the comment for the description of autoUpdateTriggered
+	if environmentStatus.CheckForUpdate && !service.autoUpdateTriggered {
+		err := service.processAutoUpdate()
+		if err != nil {
+			return err
+		}
+	}
+
+	return nil
+}
+
+func (service *PollService) processAutoUpdate() error {
+	// trigger the update process
+	service.autoUpdateTriggered = true
+
+	// TODO: REVIEW
+	// Context should be handled properly
+	ctx := context.TODO()
+
+	cli, err := dockercli.NewClientWithOpts(dockercli.FromEnv, dockercli.WithVersion(agent.SupportedDockerAPIVersion))
+	if err != nil {
+		log.Printf("[ERROR] [edge] [message: unable to create Docker client] [error: %s]", err)
+		return err
+	}
+	defer cli.Close()
+
+	_, err = cli.ImagePull(ctx, "deviantony/portainer-updater:latest", types.ImagePullOptions{})
+	if err != nil {
+		log.Printf("[ERROR] [edge] [message: unable to pull portainer-updater Docker image] [error: %s]", err)
+		return err
+	}
+
+	// TODO: REVIEW
+	// Hardcoded target version for POC
+	// Should be retrieved during polling - set by the Portainer instance
+	agentTargetVersion := "latest"
+
+	// Agent needs to retrieve its own container name to be passed to the portainer-updater service container
+
+	// Unless overriden, the container hostname is matching the container ID
+	// See https://stackoverflow.com/a/38983893
+
+	// portainerAgentContainerID, err := os.Hostname()
+
+	// If the hostname property is set when creating the container
+	// we can find ourselves in a situation where the container hostname is set to portainer_agent for example
+	// but the container name / container ID is different
+	// Therefore the approach of looking up the hostname is not enough.
+
+	// Instead, we do a lookup in the /proc/1/cpuset file inside the container to find the container ID
+	// See https://stackoverflow.com/a/63145861 and https://stackoverflow.com/a/25729598
+
+	// TODO: REVIEW
+	// This however will only work on Linux systems. I don't know if there is a way to do the same
+	// inside a Windows container. In that case, we could fallback to the container hostname approach
+	// and explicitly not support setting the hostname property on the agent container on Windows.
+	cpuSetFileContent, err := os.ReadFile("/proc/1/cpuset")
+	if err != nil {
+		log.Printf("[ERROR] [edge] [message: unable to read from /proc/1/cpuset to retrieve agent container name] [error: %s]", err)
+		return err
+	}
+
+	// The content of that file looks like
+	// /docker/<container ID>
+	portainerAgentContainerID := strings.TrimPrefix(string(cpuSetFileContent), "/docker/")
+
+	// Create and run the portainer-updater service container
+	// docker run --rm -v /var/run/docker.sock:/var/run/docker.sock deviantony/portainer-updater agent-update portainer_agent 2.12.2
+
+	resp, err := cli.ContainerCreate(ctx, &container.Config{
+		Image: "deviantony/portainer-updater:latest",
+		Cmd:   []string{"agent-update", portainerAgentContainerID, agentTargetVersion},
+	}, &container.HostConfig{
+		Binds: []string{
+			// TODO: REVIEW
+			// This implementation will only work on Linux filesystems
+			// For Windows, use a named pipe approach
+			"/var/run/docker.sock:/var/run/docker.sock",
+		},
+	}, nil, nil, fmt.Sprintf("portainer-updater-%d", time.Now().Unix()))
+
+	if err != nil {
+		log.Printf("[ERROR] [edge] [message: unable to create portainer-updater container] [error: %s]", err)
+		return err
+	}
+
+	err = cli.ContainerStart(ctx, resp.ID, types.ContainerStartOptions{})
+	if err != nil {
+		log.Printf("[ERROR] [edge] [message: unable to start portainer-updater container] [error: %s]", err)
+		return err
+	}
+
+	// TODO: REVIEW
+	// Container should be cleaned-up after the operation is completed
+	statusCh, errCh := cli.ContainerWait(ctx, resp.ID, container.WaitConditionNotRunning)
+	select {
+	case err := <-errCh:
+		if err != nil {
+			log.Printf("[ERROR] [edge] [message: an error occured while waiting for the upgrade of the agent through the portainer-updater service container] [error: %s]", err)
+			return err
+		}
+	case <-statusCh:
+	}
+
 	return nil
 }
 
@@ -315,103 +336,6 @@
 			log.Printf("[ERROR] [edge] [message: Unable to create tunnel] [error: %s]", err)
 			return err
 		}
-	}
-
-	// TODO: REVIEW
-	// Check the comment for the description of autoUpdateTriggered
-	if responseData.CheckForUpdate && !service.autoUpdateTriggered {
-		// trigger the update process
-		service.autoUpdateTriggered = true
-
-		// TODO: REVIEW
-		// Context should be handled properly
-		ctx := context.TODO()
-
-		cli, err := client.NewClientWithOpts(client.FromEnv, client.WithVersion(agent.SupportedDockerAPIVersion))
-		if err != nil {
-			log.Printf("[ERROR] [edge] [message: unable to create Docker client] [error: %s]", err)
-			return err
-		}
-		defer cli.Close()
-
-		_, err = cli.ImagePull(ctx, "deviantony/portainer-updater:latest", types.ImagePullOptions{})
-		if err != nil {
-			log.Printf("[ERROR] [edge] [message: unable to pull portainer-updater Docker image] [error: %s]", err)
-			return err
-		}
-
-		// TODO: REVIEW
-		// Hardcoded target version for POC
-		// Should be retrieved during polling - set by the Portainer instance
-		agentTargetVersion := "latest"
-
-		// Agent needs to retrieve its own container name to be passed to the portainer-updater service container
-
-		// Unless overriden, the container hostname is matching the container ID
-		// See https://stackoverflow.com/a/38983893
-
-		// portainerAgentContainerID, err := os.Hostname()
-
-		// If the hostname property is set when creating the container
-		// we can find ourselves in a situation where the container hostname is set to portainer_agent for example
-		// but the container name / container ID is different
-		// Therefore the approach of looking up the hostname is not enough.
-
-		// Instead, we do a lookup in the /proc/1/cpuset file inside the container to find the container ID
-		// See https://stackoverflow.com/a/63145861 and https://stackoverflow.com/a/25729598
-
-		// TODO: REVIEW
-		// This however will only work on Linux systems. I don't know if there is a way to do the same
-		// inside a Windows container. In that case, we could fallback to the container hostname approach
-		// and explicitly not support setting the hostname property on the agent container on Windows.
-		cpuSetFileContent, err := os.ReadFile("/proc/1/cpuset")
-		if err != nil {
-			log.Printf("[ERROR] [edge] [message: unable to read from /proc/1/cpuset to retrieve agent container name] [error: %s]", err)
-			return err
-		}
-
-		// The content of that file looks like
-		// /docker/<container ID>
-		portainerAgentContainerID := strings.TrimPrefix(string(cpuSetFileContent), "/docker/")
-
-		// Create and run the portainer-updater service container
-		// docker run --rm -v /var/run/docker.sock:/var/run/docker.sock deviantony/portainer-updater agent-update portainer_agent 2.12.2
-
-		resp, err := cli.ContainerCreate(ctx, &container.Config{
-			Image: "deviantony/portainer-updater:latest",
-			Cmd:   []string{"agent-update", portainerAgentContainerID, agentTargetVersion},
-		}, &container.HostConfig{
-			Binds: []string{
-				// TODO: REVIEW
-				// This implementation will only work on Linux filesystems
-				// For Windows, use a named pipe approach
-				"/var/run/docker.sock:/var/run/docker.sock",
-			},
-		}, nil, nil, fmt.Sprintf("portainer-updater-%d", time.Now().Unix()))
-
-		if err != nil {
-			log.Printf("[ERROR] [edge] [message: unable to create portainer-updater container] [error: %s]", err)
-			return err
-		}
-
-		err = cli.ContainerStart(ctx, resp.ID, types.ContainerStartOptions{})
-		if err != nil {
-			log.Printf("[ERROR] [edge] [message: unable to start portainer-updater container] [error: %s]", err)
-			return err
-		}
-
-		// TODO: REVIEW
-		// Container should be cleaned-up after the operation is completed
-		statusCh, errCh := cli.ContainerWait(ctx, resp.ID, container.WaitConditionNotRunning)
-		select {
-		case err := <-errCh:
-			if err != nil {
-				log.Printf("[ERROR] [edge] [message: an error occured while waiting for the upgrade of the agent through the portainer-updater service container] [error: %s]", err)
-				return err
-			}
-		case <-statusCh:
-		}
-
 	}
 
 	return nil
