--- conflicted
+++ resolved
@@ -10,38 +10,14 @@
 )
 
 type LogsManager struct {
-<<<<<<< HEAD
 	portainerClient client.PortainerClient
-	stopSignal      chan struct{}
-	jobs            map[int]logStatus
+	jobsCh          chan []int
 }
-
-type logStatus int
-
-const (
-	_ logStatus = iota
-	logPending
-	logSuccess
-	logFailed
-)
 
 func NewLogsManager(cli client.PortainerClient) *LogsManager {
 	return &LogsManager{
 		portainerClient: cli,
-		stopSignal:      nil,
-		jobs:            map[int]logStatus{},
-=======
-	httpClient *client.PortainerClient
-	jobsCh     chan []int
-}
-
-func NewLogsManager(portainerURL, endpointID, edgeID string, insecurePoll bool) *LogsManager {
-	cli := client.NewPortainerClient(portainerURL, endpointID, edgeID, insecurePoll)
-
-	return &LogsManager{
-		httpClient: cli,
-		jobsCh:     make(chan []int),
->>>>>>> 9d141777
+		jobsCh:          make(chan []int),
 	}
 }
 
@@ -74,34 +50,10 @@
 				}
 			}
 
-<<<<<<< HEAD
-				var file []byte
-				if !exist {
-					file = []byte("")
-					log.Printf("[DEBUG] [edge,scheduler] [job_identifier: %d] [message: file doesn't exist]", jobID)
-				} else {
-					file, err = filesystem.ReadFromFile(logFileLocation)
-					if err != nil {
-						manager.jobs[jobID] = logFailed
-						log.Printf("[ERROR] [edge,scheduler] [error: %s] [message: Failed fetching log file]", err)
-						continue
-					}
-				}
-
-				err = manager.portainerClient.SendJobLogFile(jobID, file)
-				if err != nil {
-					manager.jobs[jobID] = logFailed
-					log.Printf("[ERROR] [edge,scheduler] [error: %s] [message: Failed sending log file to portainer]", err)
-					continue
-				}
-
-				delete(manager.jobs, jobID)
-=======
-			err = manager.httpClient.SendJobLogFile(jobID, file)
+			err = manager.portainerClient.SendJobLogFile(jobID, file)
 			if err != nil {
 				log.Printf("[ERROR] [edge,scheduler] [error: %s] [message: Failed sending log file to portainer]", err)
 				continue
->>>>>>> 9d141777
 			}
 		}
 	}
