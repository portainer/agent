package scheduler

import (
	"fmt"
	"log"

	"github.com/portainer/agent"
	"github.com/portainer/agent/edge/client"
	"github.com/portainer/agent/filesystem"
)

type LogsManager struct {
	portainerClient client.PortainerClient
	jobsCh          chan []int
}

<<<<<<< HEAD
func NewLogsManager(portainerURL, edgeID string, getEndpointIDFn func() string, insecurePoll bool) *LogsManager {
	cli := client.NewPortainerClient(portainerURL, edgeID, getEndpointIDFn, insecurePoll)

=======
func NewLogsManager(cli client.PortainerClient) *LogsManager {
>>>>>>> ff8f0a96
	return &LogsManager{
		portainerClient: cli,
		jobsCh:          make(chan []int),
	}
}

func (manager *LogsManager) Start() {
	log.Printf("[DEBUG] [edge,scheduler] [message: logs manager started]")
	go manager.loop()
}

func (manager *LogsManager) loop() {
	for {
		for _, jobID := range <-manager.jobsCh {
			log.Printf("[DEBUG] [edge,scheduler] [job_identifier: %d] [message: started job log collection]", jobID)

			logFileLocation := fmt.Sprintf("%s%s/schedule_%d.log", agent.HostRoot, agent.ScheduleScriptDirectory, jobID)
			exist, err := filesystem.FileExists(logFileLocation)
			if err != nil {
				log.Printf("[ERROR] [edge,scheduler] [error: %s] [message: Failed fetching log file]", err)
				continue
			}

			var file []byte
			if !exist {
				file = []byte("")
				log.Printf("[DEBUG] [edge,scheduler] [job_identifier: %d] [message: file doesn't exist]", jobID)
			} else {
				file, err = filesystem.ReadFromFile(logFileLocation)
				if err != nil {
					log.Printf("[ERROR] [edge,scheduler] [error: %s] [message: Failed fetching log file]", err)
					continue
				}
			}

			err = manager.portainerClient.SendJobLogFile(jobID, file)
			if err != nil {
				log.Printf("[ERROR] [edge,scheduler] [error: %s] [message: Failed sending log file to portainer]", err)
				continue
			}
		}
	}
}

func (manager *LogsManager) HandleReceivedLogsRequests(jobs []int) {
	if len(jobs) > 0 {
		manager.jobsCh <- jobs
	}
}<|MERGE_RESOLUTION|>--- conflicted
+++ resolved
@@ -14,13 +14,7 @@
 	jobsCh          chan []int
 }
 
-<<<<<<< HEAD
-func NewLogsManager(portainerURL, edgeID string, getEndpointIDFn func() string, insecurePoll bool) *LogsManager {
-	cli := client.NewPortainerClient(portainerURL, edgeID, getEndpointIDFn, insecurePoll)
-
-=======
 func NewLogsManager(cli client.PortainerClient) *LogsManager {
->>>>>>> ff8f0a96
 	return &LogsManager{
 		portainerClient: cli,
 		jobsCh:          make(chan []int),
