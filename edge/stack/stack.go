--- conflicted
+++ resolved
@@ -697,25 +697,7 @@
 
 	successFileFolder := SuccessStackFileFolder(stack.FileFolder)
 
-<<<<<<< HEAD
-	err := manager.deployer.Remove(
-=======
-	exist, err := filesystem.FileExists(stackFileLocation)
-	if err != nil {
-		log.Error().Err(err).
-			Str("stack_file_location", stackFileLocation).
-			Msg("unable to check stack file existence")
-		return
-	}
-	if !exist {
-		log.Debug().
-			Str("stack_file_location", stackFileLocation).
-			Msg("stack file not found, skipping removal")
-		return
-	}
-
 	if err := manager.deployer.Remove(
->>>>>>> 00df7dc7
 		ctx,
 		stackName,
 		[]string{stackFileLocation},
@@ -731,7 +713,7 @@
 		return
 	}
 
-	if err = manager.portainerClient.SetEdgeStackStatus(int(stack.ID), portainer.EdgeStackStatusRemoving, stack.RollbackTo, ""); err != nil {
+	if err := manager.portainerClient.SetEdgeStackStatus(int(stack.ID), portainer.EdgeStackStatusRemoving, stack.RollbackTo, ""); err != nil {
 		log.Error().Err(err).Msg("unable to delete Edge stack status")
 
 		return
@@ -747,7 +729,7 @@
 	}
 
 	// Remove success stack file folder
-	if err = os.RemoveAll(successFileFolder); err != nil {
+	if err := os.RemoveAll(successFileFolder); err != nil {
 		log.Error().Err(err).
 			Str("stack_success_file_folder", successFileFolder).
 			Msg("Unable to delete Edge stack success folder")
