package stack

import (
	"context"
	"fmt"
	"log"
	"sync"
	"time"

	"github.com/portainer/agent"
	"github.com/portainer/agent/edge/client"
	"github.com/portainer/agent/exec"
	"github.com/portainer/agent/filesystem"
)

type edgeStackID int

type edgeStack struct {
	ID         edgeStackID
	Name       string
	Version    int
	FileFolder string
	FileName   string
	Status     edgeStackStatus
	Action     edgeStackAction
}

type edgeStackStatus int

const (
	_ edgeStackStatus = iota
	statusPending
	statusDone
	statusError
)

type edgeStackAction int

const (
	_ edgeStackAction = iota
	actionDeploy
	actionUpdate
	actionDelete
	actionIdle
)

type edgeStackStatusType int

const (
	_ edgeStackStatusType = iota
	edgeStackStatusOk
	edgeStackStatusError
	edgeStackStatusAcknowledged
)

type engineType int

const (
	// TODO: consider defining this in agent.go or re-use/enhance some of the existing constants
	// that are declared in agent.go
	_ engineType = iota
	EngineTypeDockerStandalone
	EngineTypeDockerSwarm
	EngineTypeKubernetes
)

// StackManager represents a service for managing Edge stacks
type StackManager struct {
	engineType engineType
	stacks     map[edgeStackID]*edgeStack
	stopSignal chan struct{}
	deployer   agent.Deployer
	isEnabled  bool
	httpClient *client.PortainerClient
<<<<<<< HEAD
	assetsPath string
=======
	mu         sync.Mutex
>>>>>>> a7883b08
}

// NewStackManager returns a pointer to a new instance of StackManager
func NewStackManager(portainerURL, endpointID, edgeID, assetsPath string, insecurePoll bool) (*StackManager, error) {
	cli := client.NewPortainerClient(portainerURL, endpointID, edgeID, insecurePoll)

	stackManager := &StackManager{
		stacks:     map[edgeStackID]*edgeStack{},
		stopSignal: nil,
		httpClient: cli,
		assetsPath: assetsPath,
	}

	return stackManager, nil
}

func (manager *StackManager) UpdateStacksStatus(stacks map[int]int) error {
	if !manager.isEnabled {
		return nil
	}

	manager.mu.Lock()
	defer manager.mu.Unlock()

	for stackID, version := range stacks {
		stack, ok := manager.stacks[edgeStackID(stackID)]
		if ok {
			if stack.Version == version {
				continue
			}
			log.Printf("[DEBUG] [edge,stack] [stack_identifier: %d] [message: marking stack for update]", stackID)

			stack.Action = actionUpdate
			stack.Version = version
			stack.Status = statusPending
		} else {
			log.Printf("[DEBUG] [edge,stack] [stack_identifier: %d] [message: marking stack for deployment]", stackID)

			stack = &edgeStack{
				Action:  actionDeploy,
				ID:      edgeStackID(stackID),
				Status:  statusPending,
				Version: version,
			}
		}

		stackConfig, err := manager.httpClient.GetEdgeStackConfig(int(stack.ID))
		if err != nil {
			return err
		}

		stack.Name = stackConfig.Name

		folder := fmt.Sprintf("%s/%d", agent.EdgeStackFilesPath, stackID)
		fileName := "docker-compose.yml"
		if manager.engineType == EngineTypeKubernetes {
			fileName = fmt.Sprintf("%s.yml", stack.Name)
		}

		err = filesystem.WriteFile(folder, fileName, []byte(stackConfig.FileContent), 0644)
		if err != nil {
			return err
		}

		stack.FileFolder = folder
		stack.FileName = fileName

		manager.stacks[stack.ID] = stack

		err = manager.httpClient.SetEdgeStackStatus(int(stack.ID), int(edgeStackStatusAcknowledged), "")
		if err != nil {
			return err
		}
	}

	for stackID, stack := range manager.stacks {
		if _, ok := stacks[int(stackID)]; !ok {
			log.Printf("[DEBUG] [edge,stack] [stack_identifier: %d] [message: marking stack for deletion]", stackID)
			stack.Action = actionDelete
			stack.Status = statusPending

			manager.stacks[stackID] = stack
		}
	}

	return nil
}

func (manager *StackManager) Stop() error {
	if manager.stopSignal != nil {
		close(manager.stopSignal)
		manager.stopSignal = nil
		manager.isEnabled = false
	}

	return nil
}

func (manager *StackManager) Start() error {
	if manager.stopSignal != nil {
		return nil
	}

	manager.isEnabled = true
	manager.stopSignal = make(chan struct{})

	queueSleepInterval, err := time.ParseDuration(agent.EdgeStackQueueSleepInterval)
	if err != nil {
		return err
	}

	go (func() {
		for {
			select {
			case <-manager.stopSignal:
				log.Println("[DEBUG] [edge,stack] [message: shutting down Edge stack manager]")
				return
			default:
				stack := manager.next()
				if stack == nil {
					timer1 := time.NewTimer(queueSleepInterval)
					<-timer1.C
					continue
				}

				ctx := context.TODO()

				manager.mu.Lock()
				stackName := fmt.Sprintf("edge_%s", stack.Name)
				stackFileLocation := fmt.Sprintf("%s/%s", stack.FileFolder, stack.FileName)
				manager.mu.Unlock()

				if stack.Action == actionDeploy || stack.Action == actionUpdate {
					manager.deployStack(ctx, stack, stackName, stackFileLocation)
				} else if stack.Action == actionDelete {
					manager.deleteStack(ctx, stack, stackName, stackFileLocation)
				}
			}
		}
	})()

	return nil
}

func (manager *StackManager) next() *edgeStack {
	manager.mu.Lock()
	defer manager.mu.Unlock()

	for _, stack := range manager.stacks {
		if stack.Status == statusPending {
			return stack
		}
	}
	return nil
}

func (manager *StackManager) SetEngineStatus(engineStatus engineType) error {
	if engineStatus == manager.engineType {
		return nil
	}

	manager.engineType = engineStatus

	err := manager.Stop()
	if err != nil {
		return err
	}

	deployer, err := buildDeployerService(manager.assetsPath, engineStatus)
	if err != nil {
		return err
	}
	manager.deployer = deployer

	return nil
}

func (manager *StackManager) deployStack(ctx context.Context, stack *edgeStack, stackName, stackFileLocation string) {
	manager.mu.Lock()
	defer manager.mu.Unlock()

	log.Printf("[DEBUG] [edge,stack] [stack_identifier: %d] [message: stack deployment]", stack.ID)
	stack.Status = statusDone
	stack.Action = actionIdle
	responseStatus := int(edgeStackStatusOk)
	errorMessage := ""

	err := manager.deployer.Deploy(ctx, stackName, []string{stackFileLocation}, false)
	if err != nil {
		log.Printf("[ERROR] [edge,stack] [message: stack deployment failed] [error: %s]", err)
		stack.Status = statusError
		responseStatus = int(edgeStackStatusError)
		errorMessage = err.Error()
	} else {
		log.Printf("[DEBUG] [edge,stack] [stack_identifier: %d] [stack_version: %d] [message: stack deployed]", stack.ID, stack.Version)
	}

	manager.stacks[stack.ID] = stack

	err = manager.httpClient.SetEdgeStackStatus(int(stack.ID), responseStatus, errorMessage)
	if err != nil {
		log.Printf("[ERROR] [edge,stack] [message: unable to update Edge stack status] [error: %s]", err)
	}
}

func (manager *StackManager) deleteStack(ctx context.Context, stack *edgeStack, stackName, stackFileLocation string) {
	log.Printf("[DEBUG] [edge,stack] [stack_identifier: %d] [message: removing stack]", stack.ID)
	err := manager.deployer.Remove(ctx, stackName, []string{stackFileLocation})
	if err != nil {
		log.Printf("[ERROR] [edge,stack] [message: unable to remove stack] [error: %s]", err)
		return
	}

	err = filesystem.RemoveFile(stackFileLocation)
	if err != nil {
		log.Printf("[ERROR] [edge,stack] [message: unable to delete Edge stack file] [error: %s]", err)
		return
	}

	manager.mu.Lock()
	delete(manager.stacks, stack.ID)
	manager.mu.Unlock()
}

func buildDeployerService(assetsPath string, engineStatus engineType) (agent.Deployer, error) {
	switch engineStatus {
	case EngineTypeDockerStandalone:
		return exec.NewDockerComposeStackService(assetsPath)
	case EngineTypeDockerSwarm:
		return exec.NewDockerSwarmStackService(assetsPath)
	case EngineTypeKubernetes:
		return exec.NewKubernetesDeployer(assetsPath), nil
	}

	return nil, fmt.Errorf("engine status %d not supported", engineStatus)
}<|MERGE_RESOLUTION|>--- conflicted
+++ resolved
@@ -72,11 +72,8 @@
 	deployer   agent.Deployer
 	isEnabled  bool
 	httpClient *client.PortainerClient
-<<<<<<< HEAD
 	assetsPath string
-=======
 	mu         sync.Mutex
->>>>>>> a7883b08
 }
 
 // NewStackManager returns a pointer to a new instance of StackManager
