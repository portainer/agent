--- conflicted
+++ resolved
@@ -38,11 +38,6 @@
 	webSocketHandler       *websocket.Handler
 	hostHandler            *host.Handler
 	pingHandler            *ping.Handler
-<<<<<<< HEAD
-	securedProtocol        bool
-	edgeManager            *edge.Manager // TODO: I suspect we should not store this here
-=======
->>>>>>> 332cd652
 	containerPlatform      agent.ContainerPlatform
 }
 
@@ -90,18 +85,6 @@
 		return
 	}
 
-<<<<<<< HEAD
-	if !h.securedProtocol && !(h.edgeManager != nil && h.edgeManager.IsKeySet()) {
-		httperror.WriteError(rw, http.StatusForbidden, "Unable to use the unsecured agent API without Edge key", errors.New("edge key not set"))
-		return
-	}
-
-	if h.edgeManager != nil {
-		h.edgeManager.ResetActivityTimer()
-	}
-
-=======
->>>>>>> 332cd652
 	request.URL.Path = dockerAPIVersionRegexp.ReplaceAllString(request.URL.Path, "")
 	rw.Header().Set(agent.HTTPResponseAgentHeaderName, agent.Version)
 	rw.Header().Set(agent.HTTPResponseAgentApiVersion, agent.APIVersion)
