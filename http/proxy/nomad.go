--- conflicted
+++ resolved
@@ -3,11 +3,6 @@
 import (
 	"crypto/tls"
 	"crypto/x509"
-<<<<<<< HEAD
-	"io/ioutil"
-=======
-	"log"
->>>>>>> 7540b7be
 	"net/http"
 	"net/http/httputil"
 	"net/url"
@@ -29,7 +24,6 @@
 		TLSClientConfig: tlsConfig,
 	}
 
-<<<<<<< HEAD
 	if !nomadConfig.NomadTLSEnabled {
 		tlsConfig.InsecureSkipVerify = true
 
@@ -38,26 +32,14 @@
 
 	// Create a CA certificate pool and add cert.pem to it
 	if nomadConfig.NomadCACert != "" {
-		var caCertPool *x509.CertPool
-		caCert, err := ioutil.ReadFile(nomadConfig.NomadCACert)
+		caCert, err := os.ReadFile(nomadConfig.NomadCACert)
 		if err != nil {
 			log.Fatal().Msg("failed to read Nomad CA Cert")
-=======
-		// Create a CA certificate pool and add cert.pem to it
-		if nomadConfig.NomadCACert != "" {
-			var caCertPool *x509.CertPool
-			caCert, err := os.ReadFile(nomadConfig.NomadCACert)
-			if err != nil {
-				log.Fatalf("[ERROR] [proxy,nomad] [message: failed to read Nomad CA Cert]")
-			}
-			caCertPool = x509.NewCertPool()
-			caCertPool.AppendCertsFromPEM(caCert)
-			tlsClientConfig.RootCAs = caCertPool
->>>>>>> 7540b7be
 		}
 
-		caCertPool = x509.NewCertPool()
+		caCertPool := x509.NewCertPool()
 		caCertPool.AppendCertsFromPEM(caCert)
+
 		tlsConfig.RootCAs = caCertPool
 	}
 
