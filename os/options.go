package os

import (
	"strconv"

	"github.com/portainer/agent"
	kingpin "gopkg.in/alecthomas/kingpin.v2"
)

const (
	EnvKeyAgentHost             = "AGENT_HOST"
	EnvKeyAgentPort             = "AGENT_PORT"
	EnvKeyClusterAddr           = "AGENT_CLUSTER_ADDR"
	EnvKeyClusterProbeTimeout   = "AGENT_CLUSTER_PROBE_TIMEOUT"
	EnvKeyClusterProbeInterval  = "AGENT_CLUSTER_PROBE_INTERVAL"
	EnvKeyAgentSecret           = "AGENT_SECRET"
	EnvKeyAgentSecurityShutdown = "AGENT_SECRET_TIMEOUT"
<<<<<<< HEAD
=======
	EnvKeyAssetsPath            = "ASSETS_PATH"
	EnvKeyDataPath              = "DATA_PATH"
>>>>>>> 0f652836
	EnvKeyEdge                  = "EDGE"
	EnvKeyEdgeKey               = "EDGE_KEY"
	EnvKeyEdgeID                = "EDGE_ID"
	EnvKeyEdgeServerHost        = "EDGE_SERVER_HOST"
	EnvKeyEdgeServerPort        = "EDGE_SERVER_PORT"
	EnvKeyEdgeInactivityTimeout = "EDGE_INACTIVITY_TIMEOUT"
	EnvKeyEdgeInsecurePoll      = "EDGE_INSECURE_POLL"
	EnvKeyEdgeTunnel            = "EDGE_TUNNEL"
	EnvKeyLogLevel              = "LOG_LEVEL"
)

type EnvOptionParser struct{}

func NewEnvOptionParser() *EnvOptionParser {
	return &EnvOptionParser{}
}

var (
<<<<<<< HEAD
	fAgentServerAddr       = kingpin.Flag("host", EnvKeyAgentHost+" address on which the agent API will be exposed").Envar(EnvKeyAgentHost).Default(agent.DefaultAgentAddr).IP()
	fAgentServerPort       = kingpin.Flag("port", EnvKeyAgentPort+" port on which the agent API will be exposed").Envar(EnvKeyAgentPort).Default(agent.DefaultAgentPort).Int()
	fAgentSecurityShutdown = kingpin.Flag("secret-timeout", EnvKeyAgentSecurityShutdown+" the duration after which the agent will be shutdown if not associated or secured by AGENT_SECRET. (defaults to 72h)").Envar(EnvKeyAgentSecurityShutdown).Default(agent.DefaultAgentSecurityShutdown).Duration()
	fClusterAddress        = kingpin.Flag("agent-cluster-addr", EnvKeyClusterAddr+" address (in the IP:PORT format) of an existing agent to join the agent cluster. When deploying the agent as a Docker Swarm service, we can leverage the internal Docker DNS to automatically join existing agents or form a cluster by using tasks.<AGENT_SERVICE_NAME>:<AGENT_PORT> as the address").Envar(EnvKeyClusterAddr).String()
	fClusterProbeTimeout   = kingpin.Flag("agent-cluster-timeout", EnvKeyClusterProbeTimeout+" timeout interval for receiving agent member probe responses (only change this setting if you know what you're doing)").Envar(EnvKeyClusterProbeTimeout).Default(agent.DefaultClusterProbeTimeout).Duration()
	fClusterProbeInterval  = kingpin.Flag("agent-cluster-interval", EnvKeyClusterProbeInterval+" interval for repeating failed agent member probe (only change this setting if you know what you're doing)").Envar(EnvKeyClusterProbeInterval).Default(agent.DefaultClusterProbeInterval).Duration()
=======
	fAssetsPath            = kingpin.Flag("assets", EnvKeyAssetsPath+" path to the assets folder").Envar(EnvKeyAssetsPath).Default(agent.DefaultAssetsPath).String()
	fAgentServerAddr       = kingpin.Flag("host", EnvKeyAgentHost+" address on which the agent API will be exposed").Envar(EnvKeyAgentHost).Default(agent.DefaultAgentAddr).IP()
	fAgentServerPort       = kingpin.Flag("port", EnvKeyAgentPort+" port on which the agent API will be exposed").Envar(EnvKeyAgentPort).Default(agent.DefaultAgentPort).Int()
	fAgentSecurityShutdown = kingpin.Flag("secret-timeout", EnvKeyAgentSecurityShutdown+" the duration after which the agent will be shutdown if not associated or secured by AGENT_SECRET. (defaults to 72h)").Envar(EnvKeyAgentSecurityShutdown).Default(agent.DefaultAgentSecurityShutdown).Duration()
	fClusterAddress        = kingpin.Flag("cluster-addr", EnvKeyClusterAddr+" address (in the IP:PORT format) of an existing agent to join the agent cluster. When deploying the agent as a Docker Swarm service, we can leverage the internal Docker DNS to automatically join existing agents or form a cluster by using tasks.<AGENT_SERVICE_NAME>:<AGENT_PORT> as the address").Envar(EnvKeyClusterAddr).String()
	fDataPath              = kingpin.Flag("data", EnvKeyDataPath+" path to the data folder").Envar(EnvKeyDataPath).Default(agent.DefaultDataPath).String()
>>>>>>> 0f652836
	fSharedSecret          = kingpin.Flag("secret", EnvKeyAgentSecret+" shared secret used in the signature verification process").Envar(EnvKeyAgentSecret).String()
	fLogLevel              = kingpin.Flag("log-level", EnvKeyLogLevel+" defines the log output verbosity (default to INFO)").Envar(EnvKeyLogLevel).Default(agent.DefaultLogLevel).Enum("ERROR", "WARN", "INFO", "DEBUG")

	// Edge mode
	fEdgeMode              = kingpin.Flag("edge", EnvKeyEdge+" enable Edge mode. Disabled by default, set to 1 or true to enable it").Envar(EnvKeyEdge).Bool()
	fEdgeKey               = kingpin.Flag("edge-key", EnvKeyEdgeKey+" specify an Edge key to use at startup").Envar(EnvKeyEdgeKey).String()
	fEdgeID                = kingpin.Flag("edge-id", EnvKeyEdgeID+" a unique identifier associated to this agent cluster").Envar(EnvKeyEdgeID).String()
	fEdgeServerAddr        = kingpin.Flag("edge-host", EnvKeyEdgeServerHost+" address on which the Edge UI will be exposed (default to 0.0.0.0)").Envar(EnvKeyEdgeServerHost).Default(agent.DefaultEdgeServerAddr).IP()
	fEdgeServerPort        = kingpin.Flag("edge-port", EnvKeyEdgeServerPort+" port on which the Edge UI will be exposed (default to 80)").Envar(EnvKeyEdgeServerPort).Default(agent.DefaultEdgeServerPort).Int()
	fEdgeInactivityTimeout = kingpin.Flag("edge-inactivity", EnvKeyEdgeInactivityTimeout+" timeout used by the agent to close the reverse tunnel after inactivity (default to 5m)").Envar(EnvKeyEdgeInactivityTimeout).Default(agent.DefaultEdgeSleepInterval).String()
	fEdgeInsecurePoll      = kingpin.Flag("edge-insecurepoll", EnvKeyEdgeInsecurePoll+" enable this option if you need the agent to poll a HTTPS Portainer instance with self-signed certificates. Disabled by default, set to 1 to enable it").Envar(EnvKeyEdgeInsecurePoll).Bool()
	fEdgeTunnel            = kingpin.Flag("edge-tunnel", EnvKeyEdgeTunnel+" disable this option if you wish to prevent the agent from opening tunnels over websockets").Envar(EnvKeyEdgeTunnel).Default("true").Bool()
)

func (parser *EnvOptionParser) Options() (*agent.Options, error) {
	kingpin.Parse()
	return &agent.Options{
<<<<<<< HEAD
=======
		AssetsPath:            *fAssetsPath,
>>>>>>> 0f652836
		AgentServerAddr:       fAgentServerAddr.String(),
		AgentServerPort:       strconv.Itoa(*fAgentServerPort),
		AgentSecurityShutdown: *fAgentSecurityShutdown,
		ClusterAddress:        *fClusterAddress,
<<<<<<< HEAD
		ClusterProbeTimeout:   *fClusterProbeTimeout,
		ClusterProbeInterval:  *fClusterProbeInterval,
=======
		DataPath:              *fDataPath,
>>>>>>> 0f652836
		SharedSecret:          *fSharedSecret,
		EdgeMode:              *fEdgeMode,
		EdgeKey:               *fEdgeKey,
		EdgeID:                *fEdgeID,
		EdgeServerAddr:        fEdgeServerAddr.String(),
		EdgeServerPort:        strconv.Itoa(*fEdgeServerPort),
		EdgeInactivityTimeout: *fEdgeInactivityTimeout,
		EdgeInsecurePoll:      *fEdgeInsecurePoll,
		EdgeTunnel:            *fEdgeTunnel,
		LogLevel:              *fLogLevel,
	}, nil
}<|MERGE_RESOLUTION|>--- conflicted
+++ resolved
@@ -15,11 +15,8 @@
 	EnvKeyClusterProbeInterval  = "AGENT_CLUSTER_PROBE_INTERVAL"
 	EnvKeyAgentSecret           = "AGENT_SECRET"
 	EnvKeyAgentSecurityShutdown = "AGENT_SECRET_TIMEOUT"
-<<<<<<< HEAD
-=======
 	EnvKeyAssetsPath            = "ASSETS_PATH"
 	EnvKeyDataPath              = "DATA_PATH"
->>>>>>> 0f652836
 	EnvKeyEdge                  = "EDGE"
 	EnvKeyEdgeKey               = "EDGE_KEY"
 	EnvKeyEdgeID                = "EDGE_ID"
@@ -38,21 +35,14 @@
 }
 
 var (
-<<<<<<< HEAD
-	fAgentServerAddr       = kingpin.Flag("host", EnvKeyAgentHost+" address on which the agent API will be exposed").Envar(EnvKeyAgentHost).Default(agent.DefaultAgentAddr).IP()
-	fAgentServerPort       = kingpin.Flag("port", EnvKeyAgentPort+" port on which the agent API will be exposed").Envar(EnvKeyAgentPort).Default(agent.DefaultAgentPort).Int()
-	fAgentSecurityShutdown = kingpin.Flag("secret-timeout", EnvKeyAgentSecurityShutdown+" the duration after which the agent will be shutdown if not associated or secured by AGENT_SECRET. (defaults to 72h)").Envar(EnvKeyAgentSecurityShutdown).Default(agent.DefaultAgentSecurityShutdown).Duration()
-	fClusterAddress        = kingpin.Flag("agent-cluster-addr", EnvKeyClusterAddr+" address (in the IP:PORT format) of an existing agent to join the agent cluster. When deploying the agent as a Docker Swarm service, we can leverage the internal Docker DNS to automatically join existing agents or form a cluster by using tasks.<AGENT_SERVICE_NAME>:<AGENT_PORT> as the address").Envar(EnvKeyClusterAddr).String()
-	fClusterProbeTimeout   = kingpin.Flag("agent-cluster-timeout", EnvKeyClusterProbeTimeout+" timeout interval for receiving agent member probe responses (only change this setting if you know what you're doing)").Envar(EnvKeyClusterProbeTimeout).Default(agent.DefaultClusterProbeTimeout).Duration()
-	fClusterProbeInterval  = kingpin.Flag("agent-cluster-interval", EnvKeyClusterProbeInterval+" interval for repeating failed agent member probe (only change this setting if you know what you're doing)").Envar(EnvKeyClusterProbeInterval).Default(agent.DefaultClusterProbeInterval).Duration()
-=======
 	fAssetsPath            = kingpin.Flag("assets", EnvKeyAssetsPath+" path to the assets folder").Envar(EnvKeyAssetsPath).Default(agent.DefaultAssetsPath).String()
 	fAgentServerAddr       = kingpin.Flag("host", EnvKeyAgentHost+" address on which the agent API will be exposed").Envar(EnvKeyAgentHost).Default(agent.DefaultAgentAddr).IP()
 	fAgentServerPort       = kingpin.Flag("port", EnvKeyAgentPort+" port on which the agent API will be exposed").Envar(EnvKeyAgentPort).Default(agent.DefaultAgentPort).Int()
 	fAgentSecurityShutdown = kingpin.Flag("secret-timeout", EnvKeyAgentSecurityShutdown+" the duration after which the agent will be shutdown if not associated or secured by AGENT_SECRET. (defaults to 72h)").Envar(EnvKeyAgentSecurityShutdown).Default(agent.DefaultAgentSecurityShutdown).Duration()
 	fClusterAddress        = kingpin.Flag("cluster-addr", EnvKeyClusterAddr+" address (in the IP:PORT format) of an existing agent to join the agent cluster. When deploying the agent as a Docker Swarm service, we can leverage the internal Docker DNS to automatically join existing agents or form a cluster by using tasks.<AGENT_SERVICE_NAME>:<AGENT_PORT> as the address").Envar(EnvKeyClusterAddr).String()
+	fClusterProbeTimeout   = kingpin.Flag("agent-cluster-timeout", EnvKeyClusterProbeTimeout+" timeout interval for receiving agent member probe responses (only change this setting if you know what you're doing)").Envar(EnvKeyClusterProbeTimeout).Default(agent.DefaultClusterProbeTimeout).Duration()
+	fClusterProbeInterval  = kingpin.Flag("agent-cluster-interval", EnvKeyClusterProbeInterval+" interval for repeating failed agent member probe (only change this setting if you know what you're doing)").Envar(EnvKeyClusterProbeInterval).Default(agent.DefaultClusterProbeInterval).Duration()
 	fDataPath              = kingpin.Flag("data", EnvKeyDataPath+" path to the data folder").Envar(EnvKeyDataPath).Default(agent.DefaultDataPath).String()
->>>>>>> 0f652836
 	fSharedSecret          = kingpin.Flag("secret", EnvKeyAgentSecret+" shared secret used in the signature verification process").Envar(EnvKeyAgentSecret).String()
 	fLogLevel              = kingpin.Flag("log-level", EnvKeyLogLevel+" defines the log output verbosity (default to INFO)").Envar(EnvKeyLogLevel).Default(agent.DefaultLogLevel).Enum("ERROR", "WARN", "INFO", "DEBUG")
 
@@ -70,20 +60,14 @@
 func (parser *EnvOptionParser) Options() (*agent.Options, error) {
 	kingpin.Parse()
 	return &agent.Options{
-<<<<<<< HEAD
-=======
 		AssetsPath:            *fAssetsPath,
->>>>>>> 0f652836
 		AgentServerAddr:       fAgentServerAddr.String(),
 		AgentServerPort:       strconv.Itoa(*fAgentServerPort),
 		AgentSecurityShutdown: *fAgentSecurityShutdown,
 		ClusterAddress:        *fClusterAddress,
-<<<<<<< HEAD
 		ClusterProbeTimeout:   *fClusterProbeTimeout,
 		ClusterProbeInterval:  *fClusterProbeInterval,
-=======
 		DataPath:              *fDataPath,
->>>>>>> 0f652836
 		SharedSecret:          *fSharedSecret,
 		EdgeMode:              *fEdgeMode,
 		EdgeKey:               *fEdgeKey,
