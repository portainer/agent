--- conflicted
+++ resolved
@@ -33,7 +33,6 @@
 	EnvKeySSLKey                = "MTLS_SSL_KEY"
 	EnvKeySSLCACert             = "MTLS_SSL_CA"
 	EnvKeyCertRetryInterval     = "MTLS_CERT_RETRY_INTERVAL"
-<<<<<<< HEAD
 	EnvKeyAWSClientCert         = "AWS_CLIENT_CERT"
 	EnvKeyAWSClientKey          = "AWS_CLIENT_KEY"
 	EnvKeyAWSClientBundle       = "AWS_CLIENT_BUNDLE"
@@ -41,9 +40,7 @@
 	EnvKeyAWSTrustAnchorARN     = "AWS_TRUST_ANCHOR_ARN"
 	EnvKeyAWSProfileARN         = "AWS_PROFILE_ARN"
 	EnvKeyAWSRegion             = "AWS_REGION"
-=======
 	EnvKeyUpdateID              = "UPDATE_ID"
->>>>>>> 1ce2c07e
 )
 
 type EnvOptionParser struct{}
