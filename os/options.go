package os

import (
	"strconv"

	"github.com/portainer/agent"
	kingpin "gopkg.in/alecthomas/kingpin.v2"
)

const (
	EnvKeyAgentHost             = "AGENT_HOST"
	EnvKeyAgentPort             = "AGENT_PORT"
	EnvKeyClusterAddr           = "AGENT_CLUSTER_ADDR"
	EnvKeyAgentSecret           = "AGENT_SECRET"
	EnvKeyAgentSecurityShutdown = "AGENT_SECRET_TIMEOUT"
<<<<<<< HEAD
	//EnvKeyCapHostManagement     = "CAP_HOST_MANAGEMENT"  // deprecated and unused
=======
>>>>>>> 332cd652
	EnvKeyEdge                  = "EDGE"
	EnvKeyEdgeKey               = "EDGE_KEY"
	EnvKeyEdgeID                = "EDGE_ID"
	EnvKeyEdgeServerHost        = "EDGE_SERVER_HOST"
	EnvKeyEdgeServerPort        = "EDGE_SERVER_PORT"
	EnvKeyEdgeInactivityTimeout = "EDGE_INACTIVITY_TIMEOUT"
	EnvKeyEdgeInsecurePoll      = "EDGE_INSECURE_POLL"
	EnvKeyEdgeTunnel            = "EDGE_TUNNEL"
	EnvKeyLogLevel              = "LOG_LEVEL"
<<<<<<< HEAD
	//EnvKeyDockerBinaryPath      = "DOCKER_BINARY_PATH" //unused
=======
>>>>>>> 332cd652
)

type EnvOptionParser struct{}

func NewEnvOptionParser() *EnvOptionParser {
	return &EnvOptionParser{}
}

var (
<<<<<<< HEAD
	fAgentServerAddr       = kingpin.Flag("AgentServerAddr", EnvKeyAgentHost+" address on which the agent API will be exposed").Envar(EnvKeyAgentHost).Default(agent.DefaultAgentAddr).IP()
	fAgentServerPort       = kingpin.Flag("AgentServerPort", EnvKeyAgentPort+" port on which the agent API will be exposed").Envar(EnvKeyAgentPort).Default(agent.DefaultAgentPort).Int()
	fAgentSecurityShutdown = kingpin.Flag("AgentSecurityShutdown", EnvKeyAgentSecurityShutdown+" the duration after which the agent will be shutdown if not associated or secured by AGENT_SECRET. (defaults to 72h)").Envar(EnvKeyAgentSecurityShutdown).Default(agent.DefaultAgentSecurityShutdown).Duration()
	fClusterAddress        = kingpin.Flag("ClusterAddress", EnvKeyClusterAddr+" address (in the IP:PORT format) of an existing agent to join the agent cluster. When deploying the agent as a Docker Swarm service, we can leverage the internal Docker DNS to automatically join existing agents or form a cluster by using tasks.<AGENT_SERVICE_NAME>:<AGENT_PORT> as the address").Envar(EnvKeyClusterAddr).String()
	fSharedSecret          = kingpin.Flag("SharedSecret", EnvKeyAgentSecret+" shared secret used in the signature verification process").Envar(EnvKeyAgentSecret).String()
	fLogLevel              = kingpin.Flag("LogLevel", EnvKeyLogLevel+" defines the log output verbosity (default to INFO)").Envar(EnvKeyLogLevel).Default(agent.DefaultLogLevel).Enum("ERROR", "WARN", "INFO", "DEBUG")

	// Edge mode
	fEdgeMode              = kingpin.Flag("EdgeMode", EnvKeyEdge+" enable Edge mode. Disabled by default, set to 1 or true to enable it").Envar(EnvKeyEdge).Bool()
	fEdgeKey               = kingpin.Flag("EdgeKey", EnvKeyEdgeKey+" specify an Edge key to use at startup").Envar(EnvKeyEdgeKey).String()
	fEdgeID                = kingpin.Flag("EdgeID", EnvKeyEdgeID+" a unique identifier associated to this agent cluster").Envar(EnvKeyEdgeID).String()
	fEdgeServerAddr        = kingpin.Flag("EdgeServerAddr", EnvKeyEdgeServerHost+" address on which the Edge UI will be exposed (default to 0.0.0.0)").Envar(EnvKeyEdgeServerHost).Default(agent.DefaultEdgeServerAddr).IP()
	fEdgeServerPort        = kingpin.Flag("EdgeServerPort", EnvKeyEdgeServerPort+" port on which the Edge UI will be exposed (default to 80)").Envar(EnvKeyEdgeServerPort).Default(agent.DefaultEdgeServerPort).Int()
	fEdgeInactivityTimeout = kingpin.Flag("EdgeInactivityTimeout", EnvKeyEdgeInactivityTimeout+" timeout used by the agent to close the reverse tunnel after inactivity (default to 5m)").Envar(EnvKeyEdgeInactivityTimeout).Default(agent.DefaultEdgeSleepInterval).String()
	fEdgeInsecurePoll      = kingpin.Flag("EdgeInsecurePoll", EnvKeyEdgeInsecurePoll+" enable this option if you need the agent to poll a HTTPS Portainer instance with self-signed certificates. Disabled by default, set to 1 to enable it").Envar(EnvKeyEdgeInsecurePoll).Bool()

	// mTLS edge agent certs
	fSSLCert   = kingpin.Flag("sslcert", "Path to the SSL certificate used to identify the agent to Portainer").String()
	fSSLKey    = kingpin.Flag("sslkey", "Path to the SSL key used to identify the agent to Portainer").String()
	fSSLCacert = kingpin.Flag("sslcacert", "Path to the SSL CA certificate used to validate the Portainer server").String()
=======
	fAgentServerAddr       = kingpin.Flag("host", EnvKeyAgentHost+" address on which the agent API will be exposed").Envar(EnvKeyAgentHost).Default(agent.DefaultAgentAddr).IP()
	fAgentServerPort       = kingpin.Flag("port", EnvKeyAgentPort+" port on which the agent API will be exposed").Envar(EnvKeyAgentPort).Default(agent.DefaultAgentPort).Int()
	fAgentSecurityShutdown = kingpin.Flag("secret-timeout", EnvKeyAgentSecurityShutdown+" the duration after which the agent will be shutdown if not associated or secured by AGENT_SECRET. (defaults to 72h)").Envar(EnvKeyAgentSecurityShutdown).Default(agent.DefaultAgentSecurityShutdown).Duration()
	fClusterAddress        = kingpin.Flag("cluster-addr", EnvKeyClusterAddr+" address (in the IP:PORT format) of an existing agent to join the agent cluster. When deploying the agent as a Docker Swarm service, we can leverage the internal Docker DNS to automatically join existing agents or form a cluster by using tasks.<AGENT_SERVICE_NAME>:<AGENT_PORT> as the address").Envar(EnvKeyClusterAddr).String()
	fSharedSecret          = kingpin.Flag("secret", EnvKeyAgentSecret+" shared secret used in the signature verification process").Envar(EnvKeyAgentSecret).String()
	fLogLevel              = kingpin.Flag("log-level", EnvKeyLogLevel+" defines the log output verbosity (default to INFO)").Envar(EnvKeyLogLevel).Default(agent.DefaultLogLevel).Enum("ERROR", "WARN", "INFO", "DEBUG")

	// Edge mode
	fEdgeMode              = kingpin.Flag("edge", EnvKeyEdge+" enable Edge mode. Disabled by default, set to 1 or true to enable it").Envar(EnvKeyEdge).Bool()
	fEdgeKey               = kingpin.Flag("edge-key", EnvKeyEdgeKey+" specify an Edge key to use at startup").Envar(EnvKeyEdgeKey).String()
	fEdgeID                = kingpin.Flag("edge-id", EnvKeyEdgeID+" a unique identifier associated to this agent cluster").Envar(EnvKeyEdgeID).String()
	fEdgeServerAddr        = kingpin.Flag("edge-host", EnvKeyEdgeServerHost+" address on which the Edge UI will be exposed (default to 0.0.0.0)").Envar(EnvKeyEdgeServerHost).Default(agent.DefaultEdgeServerAddr).IP()
	fEdgeServerPort        = kingpin.Flag("edge-port", EnvKeyEdgeServerPort+" port on which the Edge UI will be exposed (default to 80)").Envar(EnvKeyEdgeServerPort).Default(agent.DefaultEdgeServerPort).Int()
	fEdgeInactivityTimeout = kingpin.Flag("edge-inactivity", EnvKeyEdgeInactivityTimeout+" timeout used by the agent to close the reverse tunnel after inactivity (default to 5m)").Envar(EnvKeyEdgeInactivityTimeout).Default(agent.DefaultEdgeSleepInterval).String()
	fEdgeInsecurePoll      = kingpin.Flag("edge-insecurepoll", EnvKeyEdgeInsecurePoll+" enable this option if you need the agent to poll a HTTPS Portainer instance with self-signed certificates. Disabled by default, set to 1 to enable it").Envar(EnvKeyEdgeInsecurePoll).Bool()
	fEdgeTunnel            = kingpin.Flag("edge-tunnel", EnvKeyEdgeTunnel+" disable this option if you wish to prevent the agent from opening tunnels over websockets").Envar(EnvKeyEdgeTunnel).Default("true").Bool()
>>>>>>> 332cd652
)

func (parser *EnvOptionParser) Options() (*agent.Options, error) {
	kingpin.Parse()
	return &agent.Options{
		AgentServerAddr:       fAgentServerAddr.String(),
		AgentServerPort:       strconv.Itoa(*fAgentServerPort),
		AgentSecurityShutdown: *fAgentSecurityShutdown,
		ClusterAddress:        *fClusterAddress,
		SharedSecret:          *fSharedSecret,
		EdgeMode:              *fEdgeMode,
		EdgeKey:               *fEdgeKey,
		EdgeID:                *fEdgeID,
<<<<<<< HEAD
		EdgeServerAddr:        fEdgeServerAddr.String(), // TODO: really, an agent can't be both edge and non-edge, so we don't need both AgentServerAddr and EdgeServerAddr ?
		EdgeServerPort:        strconv.Itoa(*fEdgeServerPort),
		EdgeInactivityTimeout: *fEdgeInactivityTimeout,
		EdgeInsecurePoll:      *fEdgeInsecurePoll,
		LogLevel:              *fLogLevel,
		SSLCert:               *fSSLCert,
		SSLKey:                *fSSLKey,
		SSLCacert:             *fSSLCacert,
=======
		EdgeServerAddr:        fEdgeServerAddr.String(),
		EdgeServerPort:        strconv.Itoa(*fEdgeServerPort),
		EdgeInactivityTimeout: *fEdgeInactivityTimeout,
		EdgeInsecurePoll:      *fEdgeInsecurePoll,
		EdgeTunnel:            *fEdgeTunnel,
		LogLevel:              *fLogLevel,
>>>>>>> 332cd652
	}, nil
}<|MERGE_RESOLUTION|>--- conflicted
+++ resolved
@@ -13,10 +13,6 @@
 	EnvKeyClusterAddr           = "AGENT_CLUSTER_ADDR"
 	EnvKeyAgentSecret           = "AGENT_SECRET"
 	EnvKeyAgentSecurityShutdown = "AGENT_SECRET_TIMEOUT"
-<<<<<<< HEAD
-	//EnvKeyCapHostManagement     = "CAP_HOST_MANAGEMENT"  // deprecated and unused
-=======
->>>>>>> 332cd652
 	EnvKeyEdge                  = "EDGE"
 	EnvKeyEdgeKey               = "EDGE_KEY"
 	EnvKeyEdgeID                = "EDGE_ID"
@@ -26,10 +22,6 @@
 	EnvKeyEdgeInsecurePoll      = "EDGE_INSECURE_POLL"
 	EnvKeyEdgeTunnel            = "EDGE_TUNNEL"
 	EnvKeyLogLevel              = "LOG_LEVEL"
-<<<<<<< HEAD
-	//EnvKeyDockerBinaryPath      = "DOCKER_BINARY_PATH" //unused
-=======
->>>>>>> 332cd652
 )
 
 type EnvOptionParser struct{}
@@ -39,28 +31,6 @@
 }
 
 var (
-<<<<<<< HEAD
-	fAgentServerAddr       = kingpin.Flag("AgentServerAddr", EnvKeyAgentHost+" address on which the agent API will be exposed").Envar(EnvKeyAgentHost).Default(agent.DefaultAgentAddr).IP()
-	fAgentServerPort       = kingpin.Flag("AgentServerPort", EnvKeyAgentPort+" port on which the agent API will be exposed").Envar(EnvKeyAgentPort).Default(agent.DefaultAgentPort).Int()
-	fAgentSecurityShutdown = kingpin.Flag("AgentSecurityShutdown", EnvKeyAgentSecurityShutdown+" the duration after which the agent will be shutdown if not associated or secured by AGENT_SECRET. (defaults to 72h)").Envar(EnvKeyAgentSecurityShutdown).Default(agent.DefaultAgentSecurityShutdown).Duration()
-	fClusterAddress        = kingpin.Flag("ClusterAddress", EnvKeyClusterAddr+" address (in the IP:PORT format) of an existing agent to join the agent cluster. When deploying the agent as a Docker Swarm service, we can leverage the internal Docker DNS to automatically join existing agents or form a cluster by using tasks.<AGENT_SERVICE_NAME>:<AGENT_PORT> as the address").Envar(EnvKeyClusterAddr).String()
-	fSharedSecret          = kingpin.Flag("SharedSecret", EnvKeyAgentSecret+" shared secret used in the signature verification process").Envar(EnvKeyAgentSecret).String()
-	fLogLevel              = kingpin.Flag("LogLevel", EnvKeyLogLevel+" defines the log output verbosity (default to INFO)").Envar(EnvKeyLogLevel).Default(agent.DefaultLogLevel).Enum("ERROR", "WARN", "INFO", "DEBUG")
-
-	// Edge mode
-	fEdgeMode              = kingpin.Flag("EdgeMode", EnvKeyEdge+" enable Edge mode. Disabled by default, set to 1 or true to enable it").Envar(EnvKeyEdge).Bool()
-	fEdgeKey               = kingpin.Flag("EdgeKey", EnvKeyEdgeKey+" specify an Edge key to use at startup").Envar(EnvKeyEdgeKey).String()
-	fEdgeID                = kingpin.Flag("EdgeID", EnvKeyEdgeID+" a unique identifier associated to this agent cluster").Envar(EnvKeyEdgeID).String()
-	fEdgeServerAddr        = kingpin.Flag("EdgeServerAddr", EnvKeyEdgeServerHost+" address on which the Edge UI will be exposed (default to 0.0.0.0)").Envar(EnvKeyEdgeServerHost).Default(agent.DefaultEdgeServerAddr).IP()
-	fEdgeServerPort        = kingpin.Flag("EdgeServerPort", EnvKeyEdgeServerPort+" port on which the Edge UI will be exposed (default to 80)").Envar(EnvKeyEdgeServerPort).Default(agent.DefaultEdgeServerPort).Int()
-	fEdgeInactivityTimeout = kingpin.Flag("EdgeInactivityTimeout", EnvKeyEdgeInactivityTimeout+" timeout used by the agent to close the reverse tunnel after inactivity (default to 5m)").Envar(EnvKeyEdgeInactivityTimeout).Default(agent.DefaultEdgeSleepInterval).String()
-	fEdgeInsecurePoll      = kingpin.Flag("EdgeInsecurePoll", EnvKeyEdgeInsecurePoll+" enable this option if you need the agent to poll a HTTPS Portainer instance with self-signed certificates. Disabled by default, set to 1 to enable it").Envar(EnvKeyEdgeInsecurePoll).Bool()
-
-	// mTLS edge agent certs
-	fSSLCert   = kingpin.Flag("sslcert", "Path to the SSL certificate used to identify the agent to Portainer").String()
-	fSSLKey    = kingpin.Flag("sslkey", "Path to the SSL key used to identify the agent to Portainer").String()
-	fSSLCacert = kingpin.Flag("sslcacert", "Path to the SSL CA certificate used to validate the Portainer server").String()
-=======
 	fAgentServerAddr       = kingpin.Flag("host", EnvKeyAgentHost+" address on which the agent API will be exposed").Envar(EnvKeyAgentHost).Default(agent.DefaultAgentAddr).IP()
 	fAgentServerPort       = kingpin.Flag("port", EnvKeyAgentPort+" port on which the agent API will be exposed").Envar(EnvKeyAgentPort).Default(agent.DefaultAgentPort).Int()
 	fAgentSecurityShutdown = kingpin.Flag("secret-timeout", EnvKeyAgentSecurityShutdown+" the duration after which the agent will be shutdown if not associated or secured by AGENT_SECRET. (defaults to 72h)").Envar(EnvKeyAgentSecurityShutdown).Default(agent.DefaultAgentSecurityShutdown).Duration()
@@ -77,7 +47,13 @@
 	fEdgeInactivityTimeout = kingpin.Flag("edge-inactivity", EnvKeyEdgeInactivityTimeout+" timeout used by the agent to close the reverse tunnel after inactivity (default to 5m)").Envar(EnvKeyEdgeInactivityTimeout).Default(agent.DefaultEdgeSleepInterval).String()
 	fEdgeInsecurePoll      = kingpin.Flag("edge-insecurepoll", EnvKeyEdgeInsecurePoll+" enable this option if you need the agent to poll a HTTPS Portainer instance with self-signed certificates. Disabled by default, set to 1 to enable it").Envar(EnvKeyEdgeInsecurePoll).Bool()
 	fEdgeTunnel            = kingpin.Flag("edge-tunnel", EnvKeyEdgeTunnel+" disable this option if you wish to prevent the agent from opening tunnels over websockets").Envar(EnvKeyEdgeTunnel).Default("true").Bool()
->>>>>>> 332cd652
+	
+	// mTLS edge agent certs
+	// TODO: REVIEW
+	// Should t have an env var equivalent?	
+	fSSLCert               = kingpin.Flag("sslcert", "Path to the SSL certificate used to identify the agent to Portainer").String()
+	fSSLKey                = kingpin.Flag("sslkey", "Path to the SSL key used to identify the agent to Portainer").String()
+	fSSLCacert             = kingpin.Flag("sslcacert", "Path to the SSL CA certificate used to validate the Portainer server").String()
 )
 
 func (parser *EnvOptionParser) Options() (*agent.Options, error) {
@@ -91,22 +67,14 @@
 		EdgeMode:              *fEdgeMode,
 		EdgeKey:               *fEdgeKey,
 		EdgeID:                *fEdgeID,
-<<<<<<< HEAD
-		EdgeServerAddr:        fEdgeServerAddr.String(), // TODO: really, an agent can't be both edge and non-edge, so we don't need both AgentServerAddr and EdgeServerAddr ?
-		EdgeServerPort:        strconv.Itoa(*fEdgeServerPort),
-		EdgeInactivityTimeout: *fEdgeInactivityTimeout,
-		EdgeInsecurePoll:      *fEdgeInsecurePoll,
-		LogLevel:              *fLogLevel,
-		SSLCert:               *fSSLCert,
-		SSLKey:                *fSSLKey,
-		SSLCacert:             *fSSLCacert,
-=======
 		EdgeServerAddr:        fEdgeServerAddr.String(),
 		EdgeServerPort:        strconv.Itoa(*fEdgeServerPort),
 		EdgeInactivityTimeout: *fEdgeInactivityTimeout,
 		EdgeInsecurePoll:      *fEdgeInsecurePoll,
 		EdgeTunnel:            *fEdgeTunnel,
 		LogLevel:              *fLogLevel,
->>>>>>> 332cd652
+		SSLCert:               *fSSLCert,
+		SSLKey:                *fSSLKey,
+		SSLCacert:             *fSSLCacert,
 	}, nil
 }